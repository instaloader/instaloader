--- conflicted
+++ resolved
@@ -139,11 +139,6 @@
                                                      post_filter=post_filter)
                 else:
                     try:
-<<<<<<< HEAD
-                        instaloader.download_profile(target, profile_pic, profile_pic_only,
-                                                     fast_update, download_tagged=tagged,
-                                                     download_tagged_only=tagged_only, post_filter=post_filter)
-=======
                         profile = instaloader.check_profile_id(target)
                         if instaloader.context.is_logged_in and profile.has_blocked_viewer:
                             if not stories_only and not profile.is_private:
@@ -153,7 +148,6 @@
                                 instaloader.context.error("{} blocked you.".format(target))
                         else:
                             profiles.add(profile)
->>>>>>> dcea0e96
                     except ProfileNotExistsException as err:
                         # Not only our profile.has_blocked_viewer condition raises ProfileNotExistsException,
                         # check_profile_id() also does, since access to blocked profile may be responded with 404.
@@ -162,15 +156,8 @@
                             instaloader.context.log("Trying again anonymously, helps in case you are just blocked.")
                             with instaloader.anonymous_copy() as anonymous_loader:
                                 with instaloader.context.error_catcher():
-<<<<<<< HEAD
-                                    anonymous_loader.download_profile(target, profile_pic, profile_pic_only,
-                                                                      fast_update, download_tagged=tagged,
-                                                                      download_tagged_only=tagged_only,
-                                                                      post_filter=post_filter)
-=======
                                     anonymous_retry_profiles.add(anonymous_loader.check_profile_id(target))
                                     instaloader.context.log("Looks good.")
->>>>>>> dcea0e96
                         else:
                             raise
         if len(profiles) > 1:
@@ -181,7 +168,9 @@
             for target in profiles:
                 with instaloader.context.error_catcher(target):
                     instaloader.download_profile(target, profile_pic, profile_pic_only,
-                                                 fast_update, post_filter=post_filter)
+                                                 fast_update, download_tagged=tagged,
+                                                 download_tagged_only=tagged_only,
+                                                 post_filter=post_filter)
             if anonymous_retry_profiles:
                 instaloader.context.log("Downloading anonymously: {}"
                                         .format(' '.join([p.username for p in anonymous_retry_profiles])))
@@ -189,7 +178,9 @@
                     for target in anonymous_retry_profiles:
                         with instaloader.context.error_catcher(target):
                             anonymous_loader.download_profile(target, profile_pic, profile_pic_only,
-                                                              fast_update, post_filter=post_filter)
+                                                              fast_update, download_tagged=tagged,
+                                                              download_tagged_only=tagged_only,
+                                                              post_filter=post_filter)
         if stories or stories_only:
             with instaloader.context.error_catcher("Download stories"):
                 instaloader.context.log("Downloading stories")
