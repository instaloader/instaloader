"""Download pictures (or videos) along with their captions and other metadata from Instagram."""

import ast
import datetime
import os
import sys
from argparse import ArgumentParser, SUPPRESS
from typing import List, Optional

from . import (Instaloader, InstaloaderException, InvalidArgumentException, Post, Profile, ProfileNotExistsException,
               StoryItem, __version__, load_structure_from_file)
from .instaloader import get_default_session_filename
from .instaloadercontext import default_user_agent


def usage_string():
    # NOTE: duplicated in README.rst and docs/index.rst
    argv0 = os.path.basename(sys.argv[0])
    argv0 = "instaloader" if argv0 == "__main__.py" else argv0
    return """
{0} [--comments] [--geotags] [--stories]
{2:{1}} [--login YOUR-USERNAME] [--fast-update]
{2:{1}} profile | "#hashtag" | :stories | :feed | :saved
{0} --help""".format(argv0, len(argv0), '')


def filterstr_to_filterfunc(filter_str: str, item_type: type):
    """Takes an --post-filter=... or --storyitem-filter=... filter
     specification and makes a filter_func Callable out of it."""

    # The filter_str is parsed, then all names occurring in its AST are replaced by loads to post.<name>. A
    # function Post->bool is returned which evaluates the filter with the post as 'post' in its namespace.

    class TransformFilterAst(ast.NodeTransformer):
        def visit_Name(self, node: ast.Name):
            # pylint:disable=no-self-use
            if not isinstance(node.ctx, ast.Load):
                raise InvalidArgumentException("Invalid filter: Modifying variables ({}) not allowed.".format(node.id))
            if node.id == "datetime":
                return node
            if not hasattr(item_type, node.id):
                raise InvalidArgumentException("Invalid filter: {} not a {} attribute.".format(node.id,
                                                                                               item_type.__name__))
            new_node = ast.Attribute(ast.copy_location(ast.Name('item', ast.Load()), node), node.id,
                                     ast.copy_location(ast.Load(), node))
            return ast.copy_location(new_node, node)

    input_filename = '<command line filter parameter>'
    compiled_filter = compile(TransformFilterAst().visit(ast.parse(filter_str, filename=input_filename, mode='eval')),
                              filename=input_filename, mode='eval')

    def filterfunc(item) -> bool:
        # pylint:disable=eval-used
        return bool(eval(compiled_filter, {'item': item, 'datetime': datetime.datetime}))

    return filterfunc


def _main(instaloader: Instaloader, targetlist: List[str],
          username: Optional[str] = None, password: Optional[str] = None,
          sessionfile: Optional[str] = None, max_count: Optional[int] = None,
          profile_pic: bool = True, profile_pic_only: bool = False,
          fast_update: bool = False,
          stories: bool = False, stories_only: bool = False,
          tagged: bool = False, tagged_only: bool = False,
          post_filter_str: Optional[str] = None,
          storyitem_filter_str: Optional[str] = None) -> None:
    """Download set of profiles, hashtags etc. and handle logging in and session files if desired."""
    # Parse and generate filter function
    post_filter = None
    if post_filter_str is not None:
        post_filter = filterstr_to_filterfunc(post_filter_str, Post)
        instaloader.context.log('Only download posts with property "{}".'.format(post_filter_str))
    storyitem_filter = None
    if storyitem_filter_str is not None:
        storyitem_filter = filterstr_to_filterfunc(storyitem_filter_str, StoryItem)
        instaloader.context.log('Only download storyitems with property "{}".'.format(storyitem_filter_str))
    # Login, if desired
    if username is not None:
        try:
            instaloader.load_session_from_file(username, sessionfile)
        except FileNotFoundError as err:
            if sessionfile is not None:
                print(err, file=sys.stderr)
            instaloader.context.log("Session file does not exist yet - Logging in.")
        if not instaloader.context.is_logged_in or username != instaloader.test_login():
            if password is not None:
                instaloader.login(username, password)
            else:
                instaloader.interactive_login(username)
        instaloader.context.log("Logged in as %s." % username)
    # Determine what to download
    download_profile_pic = profile_pic or profile_pic_only
    download_profile_posts = not (stories_only or profile_pic_only)
    download_profile_stories = stories or stories_only
    # Try block for KeyboardInterrupt (save session on ^C)
    profiles = set()
    anonymous_retry_profiles = set()
    try:
        # Generate set of profiles, already downloading non-profile targets
        for target in targetlist:
            if (target.endswith('.json') or target.endswith('.json.xz')) and os.path.isfile(target):
                with instaloader.context.error_catcher(target):
                    structure = load_structure_from_file(instaloader.context, target)
                    if isinstance(structure, Post):
                        if post_filter is not None and not post_filter(structure):
                            instaloader.context.log("<{} ({}) skipped>".format(structure, target), flush=True)
                            continue
                        instaloader.context.log("Downloading {} ({})".format(structure, target))
                        instaloader.download_post(structure, os.path.dirname(target))
                    elif isinstance(structure, StoryItem):
                        if storyitem_filter is not None and not storyitem_filter(structure):
                            instaloader.context.log("<{} ({}) skipped>".format(structure, target), flush=True)
                            continue
                        instaloader.context.log("Attempting to download {} ({})".format(structure, target))
                        instaloader.download_storyitem(structure, os.path.dirname(target))
                    elif isinstance(structure, Profile):
                        raise InvalidArgumentException("Profile JSON are ignored. Pass \"{}\" to download that profile"
                                                       .format(structure.username))
                    else:
                        raise InvalidArgumentException("{} JSON file not supported as target"
                                                       .format(structure.__class__.__name__))
                continue
            # strip '/' characters to be more shell-autocompletion-friendly
            target = target.rstrip('/')
            with instaloader.context.error_catcher(target):
                if target[0] == '@':
                    instaloader.context.log("Retrieving followees of %s..." % target[1:])
                    profile = Profile.from_username(instaloader.context, target[1:])
                    for followee in profile.get_followees():
                        instaloader.save_profile_id(followee)
                        profiles.add(followee)
                elif target[0] == '#':
                    instaloader.download_hashtag(hashtag=target[1:], max_count=max_count, fast_update=fast_update,
                                                 post_filter=post_filter)
                elif target == ":feed":
                    instaloader.download_feed_posts(fast_update=fast_update, max_count=max_count,
                                                    post_filter=post_filter)
                elif target == ":stories":
                    instaloader.download_stories(fast_update=fast_update, storyitem_filter=storyitem_filter)
                elif target == ":saved":
                    instaloader.download_saved_posts(fast_update=fast_update, max_count=max_count,
                                                     post_filter=post_filter)
                else:
                    try:
                        profile = instaloader.check_profile_id(target)
                        if instaloader.context.is_logged_in and profile.has_blocked_viewer:
                            if download_profile_pic or (download_profile_posts and not profile.is_private):
                                raise ProfileNotExistsException("{} blocked you; But we download her anonymously."
                                                                .format(target))
                            else:
                                instaloader.context.error("{} blocked you.".format(target))
                        else:
                            profiles.add(profile)
                    except ProfileNotExistsException as err:
                        # Not only our profile.has_blocked_viewer condition raises ProfileNotExistsException,
                        # check_profile_id() also does, since access to blocked profile may be responded with 404.
                        if instaloader.context.is_logged_in and (download_profile_pic or download_profile_posts):
                            instaloader.context.log(err)
                            instaloader.context.log("Trying again anonymously, helps in case you are just blocked.")
                            with instaloader.anonymous_copy() as anonymous_loader:
                                with instaloader.context.error_catcher():
                                    anonymous_retry_profiles.add(anonymous_loader.check_profile_id(target))
                                    instaloader.context.log("Looks good.")
                        else:
                            raise
        if len(profiles) > 1:
            instaloader.context.log("Downloading {} profiles: {}".format(len(profiles),
                                                                         ' '.join([p.username for p in profiles])))
        if download_profile_pic or download_profile_posts:
            # Iterate through profiles list and download them
            for target in profiles:
                with instaloader.context.error_catcher(target):
<<<<<<< HEAD
                    instaloader.download_profile(target, profile_pic, profile_pic_only,
                                                 fast_update, download_tagged=tagged,
                                                 download_tagged_only=tagged_only,
                                                 post_filter=post_filter)
=======
                    instaloader.download_profile(target, download_profile_pic, not download_profile_posts,
                                                 fast_update, post_filter=post_filter)
>>>>>>> a3777cad
            if anonymous_retry_profiles:
                instaloader.context.log("Downloading anonymously: {}"
                                        .format(' '.join([p.username for p in anonymous_retry_profiles])))
                with instaloader.anonymous_copy() as anonymous_loader:
                    for target in anonymous_retry_profiles:
                        with instaloader.context.error_catcher(target):
<<<<<<< HEAD
                            anonymous_loader.download_profile(target, profile_pic, profile_pic_only,
                                                              fast_update, download_tagged=tagged,
                                                              download_tagged_only=tagged_only,
                                                              post_filter=post_filter)
        if stories or stories_only:
=======
                            anonymous_loader.download_profile(target, download_profile_pic, not download_profile_posts,
                                                              fast_update, post_filter=post_filter)
        if download_profile_stories and profiles:
>>>>>>> a3777cad
            with instaloader.context.error_catcher("Download stories"):
                instaloader.context.log("Downloading stories")
                instaloader.download_stories(userids=list(profiles), fast_update=fast_update,
                                             filename_target=None, storyitem_filter=storyitem_filter)
    except KeyboardInterrupt:
        print("\nInterrupted by user.", file=sys.stderr)
    # Save session if it is useful
    if instaloader.context.is_logged_in:
        instaloader.save_session_to_file(sessionfile)
    # User might be confused if Instaloader does nothing
    if not targetlist:
        if instaloader.context.is_logged_in:
            # Instaloader did at least save a session file
            instaloader.context.log("No targets were specified, thus nothing has been downloaded.")
        else:
            # Instloader did not do anything
            instaloader.context.log("usage:" + usage_string())


def main():
    parser = ArgumentParser(description=__doc__, add_help=False, usage=usage_string(),
                            epilog="Report issues at https://github.com/instaloader/instaloader/issues. "
                                   "The complete documentation can be found at "
                                   "https://instaloader.github.io/.")

    g_what = parser.add_argument_group('What to Download',
                                       'Specify a list of profiles or #hashtags. For each of these, Instaloader '
                                       'creates a folder and '
                                       'downloads all posts along with the pictures\'s '
                                       'captions and the current profile picture. '
                                       'If an already-downloaded profile has been renamed, Instaloader automatically '
                                       'finds it by its unique ID and renames the folder likewise.')
    g_what.add_argument('profile', nargs='*', metavar='profile|#hashtag',
                        help='Name of profile or #hashtag to download. '
                             'Alternatively, if --login is given: @<profile> to download all followees of '
                             '<profile>; the special targets '
                             ':feed to download pictures from your feed; '
                             ':stories to download the stories of your followees; or '
                             ':saved to download the posts marked as saved.')
    g_what.add_argument('-P', '--profile-pic-only', action='store_true',
                        help='Only download profile picture.')
    g_what.add_argument('--no-profile-pic', action='store_true',
                        help='Do not download profile picture.')
    g_what.add_argument('-V', '--no-videos', action='store_true',
                        help='Do not download videos.')
    g_what.add_argument('--no-video-thumbnails', action='store_true',
                        help='Do not download thumbnails of videos.')
    g_what.add_argument('-G', '--geotags', action='store_true',
                        help='Download geotags when available. Geotags are stored as a '
                             'text file with the location\'s name and a Google Maps link. '
                             'This requires an additional request to the Instagram '
                             'server for each picture, which is why it is disabled by default.')
    g_what.add_argument('-C', '--comments', action='store_true',
                        help='Download and update comments for each post. '
                             'This requires an additional request to the Instagram '
                             'server for each post, which is why it is disabled by default.')
    g_what.add_argument('--no-captions', action='store_true',
                        help='Do not create txt files.')
    g_what.add_argument('--post-metadata-txt', action='append',
                        help='Template to write in txt file for each Post.')
    g_what.add_argument('--storyitem-metadata-txt', action='append',
                        help='Template to write in txt file for each StoryItem.')
    g_what.add_argument('--no-metadata-json', action='store_true',
                        help='Do not create a JSON file containing the metadata of each post.')
    g_what.add_argument('--metadata-json', action='store_true',
                        help=SUPPRESS)
    g_what.add_argument('--no-compress-json', action='store_true',
                        help='Do not xz compress JSON files, rather create pretty formatted JSONs.')
    g_what.add_argument('-s', '--stories', action='store_true',
                        help='Also download stories of each profile that is downloaded. Requires --login.')
    g_what.add_argument('--stories-only', action='store_true',
                        help='Rather than downloading regular posts of each specified profile, only download '
                             'stories. Requires --login. Does not imply --no-profile-pic.')
    g_what.add_argument('--tagged', action='store_true',
                        help='Also download posts where each profile is tagged.')
    g_what.add_argument('--tagged-only', action='store_true',
                        help='Download only post where each profile is tagged, not their regular posts.')
    g_what.add_argument('--post-filter', '--only-if', metavar='filter',
                        help='Expression that, if given, must evaluate to True for each post to be downloaded. Must be '
                             'a syntactically valid python expression. Variables are evaluated to '
                             'instaloader.Post attributes. Example: --post-filter=viewer_has_liked.')
    g_what.add_argument('--storyitem-filter', metavar='filter',
                        help='Expression that, if given, must evaluate to True for each storyitem to be downloaded. '
                             'Must be a syntactically valid python expression. Variables are evaluated to '
                             'instaloader.StoryItem attributes.')

    g_stop = parser.add_argument_group('When to Stop Downloading',
                                       'If none of these options are given, Instaloader goes through all pictures '
                                       'matching the specified targets.')
    g_stop.add_argument('-F', '--fast-update', action='store_true',
                        help='For each target, stop when encountering the first already-downloaded picture. This '
                             'flag is recommended when you use Instaloader to update your personal Instagram archive.')
    g_stop.add_argument('-c', '--count',
                        help='Do not attempt to download more than COUNT posts. '
                             'Applies only to #hashtag and :feed.')

    g_login = parser.add_argument_group('Login (Download Private Profiles)',
                                        'Instaloader can login to Instagram. This allows downloading private profiles. '
                                        'To login, pass the --login option. Your session cookie (not your password!) '
                                        'will be saved to a local file to be reused next time you want Instaloader '
                                        'to login.')
    g_login.add_argument('-l', '--login', metavar='YOUR-USERNAME',
                         help='Login name (profile name) for your Instagram account.')
    g_login.add_argument('-f', '--sessionfile',
                         help='Path for loading and storing session key file. '
                              'Defaults to ' + get_default_session_filename("<login_name>"))
    g_login.add_argument('-p', '--password', metavar='YOUR-PASSWORD',
                         help='Password for your Instagram account. Without this option, '
                              'you\'ll be prompted for your password interactively if '
                              'there is not yet a valid session file.')

    g_how = parser.add_argument_group('How to Download')
    g_how.add_argument('--dirname-pattern',
                       help='Name of directory where to store posts. {profile} is replaced by the profile name, '
                            '{target} is replaced by the target you specified, i.e. either :feed, #hashtag or the '
                            'profile name. Defaults to \'{target}\'.')
    g_how.add_argument('--filename-pattern',
                       help='Prefix of filenames, relative to the directory given with '
                            '--dirname-pattern. {profile} is replaced by the profile name,'
                            '{target} is replaced by the target you specified, i.e. either :feed'
                            '#hashtag or the profile name. Defaults to \'{date_utc}_UTC\'')
    g_how.add_argument('--user-agent',
                       help='User Agent to use for HTTP requests. Defaults to \'{}\'.'.format(default_user_agent()))
    g_how.add_argument('-S', '--no-sleep', action='store_true', help=SUPPRESS)
    g_how.add_argument('--graphql-rate-limit', type=int, help=SUPPRESS)
    g_how.add_argument('--max-connection-attempts', metavar='N', type=int, default=3,
                       help='Maximum number of connection attempts until a request is aborted. Defaults to 3. If a '
                            'connection fails, it can be manually skipped by hitting CTRL+C. Set this to 0 to retry '
                            'infinitely.')

    g_misc = parser.add_argument_group('Miscellaneous Options')
    g_misc.add_argument('-q', '--quiet', action='store_true',
                        help='Disable user interaction, i.e. do not print messages (except errors) and fail '
                             'if login credentials are needed but not given. This makes Instaloader suitable as a '
                             'cron job.')
    g_misc.add_argument('-h', '--help', action='help', help='Show this help message and exit.')
    g_misc.add_argument('--version', action='version', help='Show version number and exit.',
                        version=__version__)

    args = parser.parse_args()
    try:
        if args.login is None and (args.stories or args.stories_only):
            print("--login=USERNAME required to download stories.", file=sys.stderr)
            args.stories = False
            if args.stories_only:
                raise SystemExit(1)

        if ':feed-all' in args.profile or ':feed-liked' in args.profile:
            raise SystemExit(":feed-all and :feed-liked were removed. Use :feed as target and "
                             "eventually --post-filter=viewer_has_liked.")

        post_metadata_txt_pattern = '\n'.join(args.post_metadata_txt) if args.post_metadata_txt else None
        storyitem_metadata_txt_pattern = '\n'.join(args.storyitem_metadata_txt) if args.storyitem_metadata_txt else None

        if args.no_captions:
            if not (post_metadata_txt_pattern or storyitem_metadata_txt_pattern):
                post_metadata_txt_pattern = ''
                storyitem_metadata_txt_pattern = ''
            else:
                raise SystemExit("--no-captions and --post-metadata-txt or --storyitem-metadata-txt given; "
                                 "That contradicts.")

        loader = Instaloader(sleep=not args.no_sleep, quiet=args.quiet, user_agent=args.user_agent,
                             dirname_pattern=args.dirname_pattern, filename_pattern=args.filename_pattern,
                             download_videos=not args.no_videos, download_video_thumbnails=not args.no_video_thumbnails,
                             download_geotags=args.geotags,
                             download_comments=args.comments, save_metadata=not args.no_metadata_json,
                             compress_json=not args.no_compress_json,
                             post_metadata_txt_pattern=post_metadata_txt_pattern,
                             storyitem_metadata_txt_pattern=storyitem_metadata_txt_pattern,
                             graphql_rate_limit=args.graphql_rate_limit,
                             max_connection_attempts=args.max_connection_attempts)
        _main(loader,
              args.profile,
              username=args.login.lower() if args.login is not None else None,
              password=args.password,
              sessionfile=args.sessionfile,
              max_count=int(args.count) if args.count is not None else None,
              profile_pic=not args.no_profile_pic,
              profile_pic_only=args.profile_pic_only,
              fast_update=args.fast_update,
              stories=args.stories,
              stories_only=args.stories_only,
              tagged=args.tagged,
              tagged_only=args.tagged_only,
              post_filter_str=args.post_filter,
              storyitem_filter_str=args.storyitem_filter)
        loader.close()
    except InstaloaderException as err:
        raise SystemExit("Fatal error: %s" % err)


if __name__ == "__main__":
    main()<|MERGE_RESOLUTION|>--- conflicted
+++ resolved
@@ -171,32 +171,19 @@
             # Iterate through profiles list and download them
             for target in profiles:
                 with instaloader.context.error_catcher(target):
-<<<<<<< HEAD
-                    instaloader.download_profile(target, profile_pic, profile_pic_only,
+                    instaloader.download_profile(target, download_profile_pic, not download_profile_posts,
                                                  fast_update, download_tagged=tagged,
-                                                 download_tagged_only=tagged_only,
-                                                 post_filter=post_filter)
-=======
-                    instaloader.download_profile(target, download_profile_pic, not download_profile_posts,
-                                                 fast_update, post_filter=post_filter)
->>>>>>> a3777cad
+                                                 download_tagged_only=tagged_only, post_filter=post_filter)
             if anonymous_retry_profiles:
                 instaloader.context.log("Downloading anonymously: {}"
                                         .format(' '.join([p.username for p in anonymous_retry_profiles])))
                 with instaloader.anonymous_copy() as anonymous_loader:
                     for target in anonymous_retry_profiles:
                         with instaloader.context.error_catcher(target):
-<<<<<<< HEAD
-                            anonymous_loader.download_profile(target, profile_pic, profile_pic_only,
+                            anonymous_loader.download_profile(target, download_profile_pic, not download_profile_posts,
                                                               fast_update, download_tagged=tagged,
-                                                              download_tagged_only=tagged_only,
-                                                              post_filter=post_filter)
-        if stories or stories_only:
-=======
-                            anonymous_loader.download_profile(target, download_profile_pic, not download_profile_posts,
-                                                              fast_update, post_filter=post_filter)
+                                                              download_tagged_only=tagged_only, post_filter=post_filter)
         if download_profile_stories and profiles:
->>>>>>> a3777cad
             with instaloader.context.error_catcher("Download stories"):
                 instaloader.context.log("Downloading stories")
                 instaloader.download_stories(userids=list(profiles), fast_update=fast_update,
