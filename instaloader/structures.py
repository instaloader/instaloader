import json
import lzma
import re
from base64 import b64decode, b64encode
from contextlib import suppress
from datetime import datetime
from itertools import islice
from pathlib import Path
from typing import Any, Callable, Dict, Iterable, Iterator, List, NamedTuple, Optional, Tuple, Union
from unicodedata import normalize

from . import __version__
from .exceptions import *
from .instaloadercontext import InstaloaderContext
from .nodeiterator import FrozenNodeIterator, NodeIterator
from .sectioniterator import SectionIterator


class PostSidecarNode(NamedTuple):
    """Item of a Sidecar Post."""
    is_video: bool
    display_url: str
    video_url: str


PostSidecarNode.is_video.__doc__ = "Whether this node is a video."
PostSidecarNode.display_url.__doc__ = "URL of image or video thumbnail."
PostSidecarNode.video_url.__doc__ = "URL of video or None."


class PostCommentAnswer(NamedTuple):
    id: int
    created_at_utc: datetime
    text: str
    owner: 'Profile'
    likes_count: int


PostCommentAnswer.id.__doc__ = "ID number of comment."
PostCommentAnswer.created_at_utc.__doc__ = ":class:`~datetime.datetime` when comment was created (UTC)."
PostCommentAnswer.text.__doc__ = "Comment text."
PostCommentAnswer.owner.__doc__ = "Owner :class:`Profile` of the comment."
PostCommentAnswer.likes_count.__doc__ = "Number of likes on comment."


class PostComment:
    def __init__(self, context: 'InstaloaderContext', node: Dict[str, Any],
                 answers: Iterator['PostCommentAnswer'], post: 'Post'):
        self._context = context
        self._node = node
        self._answers = answers
        self._post = post

    @classmethod
    def from_iphone_struct(
        cls,
        context: "InstaloaderContext",
        media: Dict[str, Any],
        answers: Iterator["PostCommentAnswer"],
        post: "Post",
    ):
        return cls(
            context=context,
            node={
                "id": int(media["pk"]),
                "created_at": media["created_at"],
                "text": media["text"],
                "edge_liked_by": {
                    "count": media["comment_like_count"],
                },
                "iphone_struct": media,
            },
            answers=answers,
            post=post,
        )

    @property
    def id(self) -> int:
        """ ID number of comment. """
        return self._node['id']

    @property
    def created_at_utc(self) -> datetime:
        """ :class:`~datetime.datetime` when comment was created (UTC). """
        return datetime.utcfromtimestamp(self._node['created_at'])

    @property
    def text(self):
        """ Comment text. """
        return self._node['text']

    @property
    def owner(self) -> "Profile":
        """ Owner :class:`Profile` of the comment. """
        if "iphone_struct" in self._node:
            return Profile.from_iphone_struct(
                self._context, self._node["iphone_struct"]["user"]
            )
        return Profile(self._context, self._node["owner"])

    @property
    def likes_count(self):
        """ Number of likes on comment. """
        return self._node.get('edge_liked_by', {}).get('count', 0)

    @property
    def answers(self) -> Iterator['PostCommentAnswer']:
        """ Iterator which yields all :class:`PostCommentAnswer` for the comment. """
        return self._answers

    @property
    def likes(self) -> Iterable['Profile']:
        """
        Iterate over all likes of a comment. A :class:`Profile` instance of each like is yielded.

        .. versionadded:: 4.11
        """
        if self.likes_count != 0:
            return NodeIterator(
                self._context,
                '5f0b1f6281e72053cbc07909c8d154ae',
                lambda d: d['data']['comment']['edge_liked_by'],
                lambda n: Profile(self._context, n),
                {'comment_id': self.id},
                'https://www.instagram.com/p/{0}/'.format(self._post.shortcode),
            )
        return []

    def __repr__(self):
        return f'<PostComment {self.id} of {self._post.shortcode}>'

class PostLocation(NamedTuple):
    id: int
    name: str
    slug: str
    has_public_page: Optional[bool]
    lat: Optional[float]
    lng: Optional[float]


PostLocation.id.__doc__ = "ID number of location."
PostLocation.name.__doc__ = "Location name."
PostLocation.slug.__doc__ = "URL friendly variant of location name."
PostLocation.has_public_page.__doc__ = "Whether location has a public page."
PostLocation.lat.__doc__ = "Latitude (:class:`float` or None)."
PostLocation.lng.__doc__ = "Longitude (:class:`float` or None)."

# This regular expression is by MiguelX413
_hashtag_regex = re.compile(r"(?:#)((?:\w){1,150})")

# This regular expression is modified from jStassen, adjusted to use Python's \w to
# support Unicode and a word/beginning of string delimiter at the beginning to ensure
# that no email addresses join the list of mentions.
# http://blog.jstassen.com/2016/03/code-regex-for-instagram-username-and-hashtags/
_mention_regex = re.compile(r"(?:^|[^\w\n]|_)(?:@)(\w(?:(?:\w|(?:\.(?!\.))){0,28}(?:\w))?)", re.ASCII)


def _optional_normalize(string: Optional[str]) -> Optional[str]:
    if string is not None:
        return normalize("NFC", string)
    else:
        return None


class Post:
    """
    Structure containing information about an Instagram post.

    Created by methods :meth:`Profile.get_posts`, :meth:`Instaloader.get_hashtag_posts`,
    :meth:`Instaloader.get_feed_posts` and :meth:`Profile.get_saved_posts`, which return iterators of Posts::

       L = Instaloader()
       for post in L.get_hashtag_posts(HASHTAG):
           L.download_post(post, target='#'+HASHTAG)

    Might also be created with::

       post = Post.from_shortcode(L.context, SHORTCODE)

    This class unifies access to the properties associated with a post. It implements == and is
    hashable.

    :param context: :attr:`Instaloader.context` used for additional queries if neccessary..
    :param node: Node structure, as returned by Instagram.
    :param owner_profile: The Profile of the owner, if already known at creation.
    """

    def __init__(self, context: InstaloaderContext, node: Dict[str, Any],
                 owner_profile: Optional['Profile'] = None):
        assert 'shortcode' in node or 'code' in node

        self._context = context
        self._node = node
        self._owner_profile = owner_profile
        self._full_metadata_dict: Optional[Dict[str, Any]] = None
        self._location: Optional[PostLocation] = None
        self._iphone_struct_ = None
        if 'iphone_struct' in node:
            # if loaded from JSON with load_structure_from_file()
            self._iphone_struct_ = node['iphone_struct']

    @classmethod
    def from_shortcode(cls, context: InstaloaderContext, shortcode: str):
        """Create a post object from a given shortcode"""
        # pylint:disable=protected-access
        post = cls(context, {'shortcode': shortcode})
        post._node = post._full_metadata
        return post

    @classmethod
    def from_mediaid(cls, context: InstaloaderContext, mediaid: int):
        """Create a post object from a given mediaid"""
        return cls.from_shortcode(context, Post.mediaid_to_shortcode(mediaid))

    @classmethod
    def from_iphone_struct(cls, context: InstaloaderContext, media: Dict[str, Any]):
        """Create a post from a given iphone_struct.

        .. versionadded:: 4.9"""
        media_types = {
            1: "GraphImage",
            2: "GraphVideo",
            8: "GraphSidecar",
        }
        fake_node = {
            "shortcode": media["code"],
            "id": media["pk"],
            "__typename": media_types[media["media_type"]],
            "is_video": media_types[media["media_type"]] == "GraphVideo",
            "date": media["taken_at"],
            "caption": media["caption"].get("text") if media.get("caption") is not None else None,
            "title": media.get("title"),
            "viewer_has_liked": media["has_liked"],
            "edge_media_preview_like": {"count": media["like_count"]},
            "iphone_struct": media,
        }
        with suppress(KeyError):
            fake_node["display_url"] = media['image_versions2']['candidates'][0]['url']
        with suppress(KeyError):
            fake_node["video_url"] = media['video_versions'][-1]['url']
            fake_node["video_duration"] = media["video_duration"]
            fake_node["video_view_count"] = media["view_count"]
        with suppress(KeyError):
            fake_node["edge_sidecar_to_children"] = {"edges": [{"node": {
                "display_url": node['image_versions2']['candidates'][0]['url'],
                "is_video": media_types[node["media_type"]] == "GraphVideo",
            }} for node in media["carousel_media"]]}
        return cls(context, fake_node, Profile.from_iphone_struct(context, media["user"]) if "user" in media else None)

    @staticmethod
    def shortcode_to_mediaid(code: str) -> int:
        if len(code) > 11:
            raise InvalidArgumentException("Wrong shortcode \"{0}\", unable to convert to mediaid.".format(code))
        code = 'A' * (12 - len(code)) + code
        return int.from_bytes(b64decode(code.encode(), b'-_'), 'big')

    @staticmethod
    def mediaid_to_shortcode(mediaid: int) -> str:
        if mediaid.bit_length() > 64:
            raise InvalidArgumentException("Wrong mediaid {0}, unable to convert to shortcode".format(str(mediaid)))
        return b64encode(mediaid.to_bytes(9, 'big'), b'-_').decode().replace('A', ' ').lstrip().replace(' ', 'A')

    @staticmethod
    def supported_graphql_types() -> List[str]:
        """The values of __typename fields that the :class:`Post` class can handle."""
        return ["GraphImage", "GraphVideo", "GraphSidecar"]

    def _asdict(self):
        node = self._node
        if self._full_metadata_dict:
            node.update(self._full_metadata_dict)
        if self._owner_profile:
            node['owner'] = self.owner_profile._asdict()
        if self._location:
            node['location'] = self._location._asdict()
        if self._iphone_struct_:
            node['iphone_struct'] = self._iphone_struct_
        return node

    @property
    def shortcode(self) -> str:
        """Media shortcode. URL of the post is instagram.com/p/<shortcode>/."""
        return self._node['shortcode'] if 'shortcode' in self._node else self._node['code']

    @property
    def mediaid(self) -> int:
        """The mediaid is a decimal representation of the media shortcode."""
        return int(self._node['id'])

    @property
    def title(self) -> Optional[str]:
        """Title of post"""
        try:
            return self._field('title')
        except KeyError:
            return None

    def __repr__(self):
        return '<Post {}>'.format(self.shortcode)

    def __eq__(self, o: object) -> bool:
        if isinstance(o, Post):
            return self.shortcode == o.shortcode
        return NotImplemented

    def __hash__(self) -> int:
        return hash(self.shortcode)

    def _obtain_metadata(self):
        if not self._full_metadata_dict:
            pic_json = self._context.graphql_query(
                '2b0673e0dc4580674a88d426fe00ea90',
                {'shortcode': self.shortcode}
            )
            self._full_metadata_dict = pic_json['data']['shortcode_media']
            if self._full_metadata_dict is None:
                raise BadResponseException("Fetching Post metadata failed.")
            if self.shortcode != self._full_metadata_dict['shortcode']:
                self._node.update(self._full_metadata_dict)
                raise PostChangedException

    @property
    def _full_metadata(self) -> Dict[str, Any]:
        self._obtain_metadata()
        assert self._full_metadata_dict is not None
        return self._full_metadata_dict

    @property
    def _iphone_struct(self) -> Dict[str, Any]:
        if not self._context.iphone_support:
            raise IPhoneSupportDisabledException("iPhone support is disabled.")
        if not self._context.is_logged_in:
            raise LoginRequiredException("--login required to access iPhone media info endpoint.")
        if not self._iphone_struct_:
            data = self._context.get_iphone_json(path='api/v1/media/{}/info/'.format(self.mediaid), params={})
            self._iphone_struct_ = data['items'][0]
        return self._iphone_struct_

    def _field(self, *keys) -> Any:
        """Lookups given fields in _node, and if not found in _full_metadata. Raises KeyError if not found anywhere."""
        try:
            d = self._node
            for key in keys:
                d = d[key]
            return d
        except KeyError:
            d = self._full_metadata
            for key in keys:
                d = d[key]
            return d

    @property
    def owner_profile(self) -> 'Profile':
        """:class:`Profile` instance of the Post's owner."""
        if not self._owner_profile:
            if 'username' in self._node['owner']:
                owner_struct = self._node['owner']
            else:
                # Sometimes, the 'owner' structure does not contain the username, only the user's ID.  In that case,
                # this call triggers downloading of the complete Post metadata struct, where the owner username
                # is contained.
                # Note that we cannot use Profile.from_id() here since that would lead us into a recursion.
                owner_struct = self._full_metadata['owner']
            self._owner_profile = Profile(self._context, owner_struct)
        return self._owner_profile

    @property
    def owner_username(self) -> str:
        """The Post's lowercase owner name."""
        return self.owner_profile.username

    @property
    def owner_id(self) -> int:
        """The ID of the Post's owner."""
        # The ID may already be available, e.g. if the post instance was created
        # from an `hashtag.get_posts()` iterator, so no need to make another
        # http request.
        if 'owner' in self._node and 'id' in self._node['owner']:
            return self._node['owner']['id']
        else:
            return self.owner_profile.userid

    @property
    def date_local(self) -> datetime:
        """Timestamp when the post was created (local time zone).

        .. versionchanged:: 4.9
           Return timezone aware datetime object."""
        return datetime.fromtimestamp(self._get_timestamp_date_created()).astimezone()

    @property
    def date_utc(self) -> datetime:
        """Timestamp when the post was created (UTC)."""
        return datetime.utcfromtimestamp(self._get_timestamp_date_created())

    @property
    def date(self) -> datetime:
        """Synonym to :attr:`~Post.date_utc`"""
        return self.date_utc

    @property
    def profile(self) -> str:
        """Synonym to :attr:`~Post.owner_username`"""
        return self.owner_username

    @property
    def url(self) -> str:
        """URL of the picture / video thumbnail of the post"""
        if self.typename == "GraphImage" and self._context.iphone_support and self._context.is_logged_in:
            try:
                orig_url = self._iphone_struct['image_versions2']['candidates'][0]['url']
                url = re.sub(r'([?&])se=\d+&?', r'\1', orig_url).rstrip('&')
                return url
            except (InstaloaderException, KeyError, IndexError) as err:
                self._context.error(f"Unable to fetch high quality image version of {self}: {err}")
        return self._node["display_url"] if "display_url" in self._node else self._node["display_src"]

    @property
    def typename(self) -> str:
        """Type of post, GraphImage, GraphVideo or GraphSidecar"""
        return self._field('__typename')

    @property
    def mediacount(self) -> int:
        """
        The number of media in a sidecar Post, or 1 if the Post it not a sidecar.

        .. versionadded:: 4.6
        """
        if self.typename == 'GraphSidecar':
            edges = self._field('edge_sidecar_to_children', 'edges')
            return len(edges)
        return 1

    def _get_timestamp_date_created(self) -> float:
        """Timestamp when the post was created"""
        return (self._node["date"]
                if "date" in self._node
                else self._node["taken_at_timestamp"])

    def get_is_videos(self) -> List[bool]:
        """
        Return a list containing the ``is_video`` property for each media in the post.

        .. versionadded:: 4.7
        """
        if self.typename == 'GraphSidecar':
            edges = self._field('edge_sidecar_to_children', 'edges')
            return [edge['node']['is_video'] for edge in edges]
        return [self.is_video]

    def get_sidecar_nodes(self, start=0, end=-1) -> Iterator[PostSidecarNode]:
        """
        Sidecar nodes of a Post with typename==GraphSidecar.

        .. versionchanged:: 4.6
           Added parameters *start* and *end* to specify a slice of sidecar media.
        """
        if self.typename == 'GraphSidecar':
            edges = self._field('edge_sidecar_to_children', 'edges')
            if end < 0:
                end = len(edges)-1
            if start < 0:
                start = len(edges)-1
            if any(edge['node']['is_video'] and 'video_url' not in edge['node'] for edge in edges[start:(end+1)]):
                # video_url is only present in full metadata, issue #558.
                edges = self._full_metadata['edge_sidecar_to_children']['edges']
            for idx, edge in enumerate(edges):
                if start <= idx <= end:
                    node = edge['node']
                    is_video = node['is_video']
                    display_url = node['display_url']
                    if not is_video and self._context.iphone_support and self._context.is_logged_in:
                        try:
                            carousel_media = self._iphone_struct['carousel_media']
                            orig_url = carousel_media[idx]['image_versions2']['candidates'][0]['url']
                            display_url = re.sub(r'([?&])se=\d+&?', r'\1', orig_url).rstrip('&')
                        except (InstaloaderException, KeyError, IndexError) as err:
                            self._context.error(f"Unable to fetch high quality image version of {self}: {err}")
                    yield PostSidecarNode(is_video=is_video, display_url=display_url,
                                          video_url=node['video_url'] if is_video else None)

    @property
    def caption(self) -> Optional[str]:
        """Caption."""
        if "edge_media_to_caption" in self._node and self._node["edge_media_to_caption"]["edges"]:
            return _optional_normalize(self._node["edge_media_to_caption"]["edges"][0]["node"]["text"])
        elif "caption" in self._node:
            return _optional_normalize(self._node["caption"])
        return None

    @property
    def caption_hashtags(self) -> List[str]:
        """List of all lowercased hashtags (without preceeding #) that occur in the Post's caption."""
        if not self.caption:
            return []
        return _hashtag_regex.findall(self.caption.lower())

    @property
    def caption_mentions(self) -> List[str]:
        """List of all lowercased profiles that are mentioned in the Post's caption, without preceeding @."""
        if not self.caption:
            return []
        return _mention_regex.findall(self.caption.lower())

    @property
    def pcaption(self) -> str:
        """Printable caption, useful as a format specifier for --filename-pattern.

        .. versionadded:: 4.2.6"""
        def _elliptify(caption):
            pcaption = ' '.join([s.replace('/', '\u2215') for s in caption.splitlines() if s]).strip()
            return (pcaption[:30] + "\u2026") if len(pcaption) > 31 else pcaption
        return _elliptify(self.caption) if self.caption else ''

    @property
    def accessibility_caption(self) -> Optional[str]:
        """Accessibility caption of the post, if available.

        .. versionadded:: 4.9"""
        try:
            return self._field("accessibility_caption")
        except KeyError:
            return None

    @property
    def tagged_users(self) -> List[str]:
        """List of all lowercased users that are tagged in the Post."""
        try:
            return [edge['node']['user']['username'].lower() for edge in self._field('edge_media_to_tagged_user',
                                                                                     'edges')]
        except KeyError:
            return []

    @property
    def is_video(self) -> bool:
        """True if the Post is a video."""
        return self._node['is_video']

    @property
    def video_url(self) -> Optional[str]:
        """URL of the video, or None."""
        if self.is_video:
            version_urls = []
            try:
                version_urls.append(self._field('video_url'))
            except (InstaloaderException, KeyError, IndexError) as err:
                self._context.error(f"Warning: Unable to fetch video from graphql of {self}: {err}")
            if self._context.iphone_support and self._context.is_logged_in:
                try:
                    version_urls.extend(version['url'] for version in self._iphone_struct['video_versions'])
                except (InstaloaderException, KeyError, IndexError) as err:
                    self._context.error(f"Unable to fetch high-quality video version of {self}: {err}")
            version_urls = list(dict.fromkeys(version_urls))
            if len(version_urls) == 0:
                return None
            if len(version_urls) == 1:
                return version_urls[0]
            url_candidates: List[Tuple[int, str]] = []
            for idx, version_url in enumerate(version_urls):
                try:
                    url_candidates.append((
                        int(self._context.head(version_url, allow_redirects=True).headers.get('Content-Length', 0)),
                        version_url
                    ))
                except (InstaloaderException, KeyError, IndexError) as err:
                    self._context.error(f"Video URL candidate {idx+1}/{len(version_urls)} for {self}: {err}")
            if not url_candidates:
                # All candidates fail: Fallback to default URL and handle errors later at the actual download attempt
                return version_urls[0]
            url_candidates.sort()
            return url_candidates[-1][1]
        return None

    @property
    def video_view_count(self) -> Optional[int]:
        """View count of the video, or None.

        .. versionadded:: 4.2.6"""
        if self.is_video:
            return self._field('video_view_count')
        return None

    @property
    def video_duration(self) -> Optional[float]:
        """Duration of the video in seconds, or None.

        .. versionadded:: 4.2.6"""
        if self.is_video:
            return self._field('video_duration')
        return None

    @property
    def viewer_has_liked(self) -> Optional[bool]:
        """Whether the viewer has liked the post, or None if not logged in."""
        if not self._context.is_logged_in:
            return None
        if 'likes' in self._node and 'viewer_has_liked' in self._node['likes']:
            return self._node['likes']['viewer_has_liked']
        return self._field('viewer_has_liked')

    @property
    def likes(self) -> int:
        """Likes count"""
        return self._field('edge_media_preview_like', 'count')

    @property
    def comments(self) -> int:
        """Comment count including answers"""
        # If the count is already present in `self._node`, do not use `self._field` which could trigger fetching the
        # full metadata dict.
        comments = self._node.get('edge_media_to_comment')
        if comments and 'count' in comments:
            return comments['count']
        try:
            return self._field('edge_media_to_parent_comment', 'count')
        except KeyError:
            return self._field('edge_media_to_comment', 'count')

    def _get_comments_via_iphone_endpoint(self) -> Iterable[PostComment]:
        """
        Iterate over all comments of the post via an iPhone endpoint.

        .. versionadded:: 4.10.3
           fallback for :issue:`2125`.
        """
        def _query(min_id=None):
            pagination_params = {"min_id": min_id} if min_id is not None else {}
            return self._context.get_iphone_json(
                f"api/v1/media/{self.mediaid}/comments/",
                {
                    "can_support_threading": "true",
                    "permalink_enabled": "false",
                    **pagination_params,
                },
            )

        def _answers(comment_node):
            def _answer(child_comment):
                return PostCommentAnswer(
                    id=int(child_comment["pk"]),
                    created_at_utc=datetime.utcfromtimestamp(child_comment["created_at"]),
                    text=child_comment["text"],
                    owner=Profile.from_iphone_struct(self._context, child_comment["user"]),
                    likes_count=child_comment["comment_like_count"],
                )

            child_comment_count = comment_node["child_comment_count"]
            if child_comment_count == 0:
                return
            preview_child_comments = comment_node["preview_child_comments"]
            if child_comment_count == len(preview_child_comments):
                yield from (
                    _answer(child_comment) for child_comment in preview_child_comments
                )
                return
            pk = comment_node["pk"]
            answers_json = self._context.get_iphone_json(
                f"api/v1/media/{self.mediaid}/comments/{pk}/child_comments/",
                {"max_id": ""},
            )
            yield from (
                _answer(child_comment) for child_comment in answers_json["child_comments"]
            )

        def _paginated_comments(comments_json):
            for comment_node in comments_json.get("comments", []):
<<<<<<< HEAD
                yield PostComment.from_iphone_struct(
                    self._context, comment_node, _answers(comment_node), self
=======
                yield PostComment(
                    id=int(comment_node["pk"]),
                    created_at_utc=datetime.utcfromtimestamp(comment_node["created_at"]),
                    text=comment_node["text"],
                    owner=Profile.from_iphone_struct(self._context, comment_node["user"]),
                    likes_count=comment_node["comment_like_count"],
                    answers=_answers(comment_node),
>>>>>>> 5509ea7d
                )

            next_min_id = comments_json.get("next_min_id")
            if next_min_id:
                yield from _paginated_comments(_query(next_min_id))

        return _paginated_comments(_query())

    def get_comments(self) -> Iterable[PostComment]:
        """Iterate over all comments of the post.

        Each comment is represented by a PostComment NamedTuple with fields text (string), created_at (datetime),
        id (int), owner (:class:`Profile`) and answers (:class:`~typing.Iterator` [:class:`PostCommentAnswer`])
        if available.

        .. versionchanged:: 4.7
           Change return type to ``Iterable``.
        """
        def _postcommentanswer(node):
            return PostCommentAnswer(id=int(node['id']),
                                     created_at_utc=datetime.utcfromtimestamp(node['created_at']),
                                     text=node['text'],
                                     owner=Profile(self._context, node['owner']),
                                     likes_count=node.get('edge_liked_by', {}).get('count', 0))

        def _postcommentanswers(node):
            if 'edge_threaded_comments' not in node:
                return
            answer_count = node['edge_threaded_comments']['count']
            if answer_count == 0:
                # Avoid doing additional requests if there are no comment answers
                return
            answer_edges = node['edge_threaded_comments']['edges']
            if answer_count == len(answer_edges):
                # If the answer's metadata already contains all comments, don't do GraphQL requests to obtain them
                yield from (_postcommentanswer(comment['node']) for comment in answer_edges)
                return
            yield from NodeIterator(
                self._context,
                '51fdd02b67508306ad4484ff574a0b62',
                lambda d: d['data']['comment']['edge_threaded_comments'],
                _postcommentanswer,
                {'comment_id': node['id']},
                'https://www.instagram.com/p/{0}/'.format(self.shortcode),
            )

        def _postcomment(node):
            return PostComment(context=self._context, node=node,
                               answers=_postcommentanswers(node), post=self)
        if self.comments == 0:
            # Avoid doing additional requests if there are no comments
            return []

        comment_edges = self._field('edge_media_to_comment', 'edges')
        answers_count = sum(edge['node'].get('edge_threaded_comments', {}).get('count', 0) for edge in comment_edges)

        if self.comments == len(comment_edges) + answers_count:
            # If the Post's metadata already contains all parent comments, don't do GraphQL requests to obtain them
            return [_postcomment(comment['node']) for comment in comment_edges]

        if self.comments > NodeIterator.page_length():
            # comments pagination via our graphql query does not work reliably anymore (issue #2125), fallback to an
            # iphone endpoint if needed.
            return self._get_comments_via_iphone_endpoint()

        return NodeIterator(
            self._context,
            '97b41c52301f77ce508f55e66d17620e',
            lambda d: d['data']['shortcode_media']['edge_media_to_parent_comment'],
            _postcomment,
            {'shortcode': self.shortcode},
            'https://www.instagram.com/p/{0}/'.format(self.shortcode),
        )

    def get_likes(self) -> Iterator['Profile']:
        """
        Iterate over all likes of the post. A :class:`Profile` instance of each likee is yielded.

        .. versionchanged:: 4.5.4
           Require being logged in (as required by Instagram).
        """
        if not self._context.is_logged_in:
            raise LoginRequiredException("--login required to access likes of a post.")
        if self.likes == 0:
            # Avoid doing additional requests if there are no comments
            return
        likes_edges = self._field('edge_media_preview_like', 'edges')
        if self.likes == len(likes_edges):
            # If the Post's metadata already contains all likes, don't do GraphQL requests to obtain them
            yield from (Profile(self._context, like['node']) for like in likes_edges)
            return
        yield from NodeIterator(
            self._context,
            '1cb6ec562846122743b61e492c85999f',
            lambda d: d['data']['shortcode_media']['edge_liked_by'],
            lambda n: Profile(self._context, n),
            {'shortcode': self.shortcode},
            'https://www.instagram.com/p/{0}/'.format(self.shortcode),
        )

    @property
    def is_sponsored(self) -> bool:
        """
        Whether Post is a sponsored post, equivalent to non-empty :meth:`Post.sponsor_users`.

        .. versionadded:: 4.4
        """
        try:
            sponsor_edges = self._field('edge_media_to_sponsor_user', 'edges')
        except KeyError:
            return False
        return bool(sponsor_edges)

    @property
    def sponsor_users(self) -> List['Profile']:
        """
        The Post's sponsors.

        .. versionadded:: 4.4
        """
        return ([] if not self.is_sponsored else
                [Profile(self._context, edge['node']['sponsor']) for edge in
                 self._field('edge_media_to_sponsor_user', 'edges')])

    @property
    def location(self) -> Optional[PostLocation]:
        """
        If the Post has a location, returns PostLocation NamedTuple with fields 'id', 'lat' and 'lng' and 'name'.

        .. versionchanged:: 4.2.9
           Require being logged in (as required by Instagram), return None if not logged-in.
        """
        loc = self._field("location")
        if self._location or not loc:
            return self._location
        if not self._context.is_logged_in:
            return None
        location_id = int(loc['id'])
        if any(k not in loc for k in ('name', 'slug', 'has_public_page', 'lat', 'lng')):
            loc.update(self._context.get_json("explore/locations/{0}/".format(location_id),
                                              params={'__a': 1, '__d': 'dis'})['native_location_data']['location_info'])
        self._location = PostLocation(location_id, loc['name'], loc['slug'], loc['has_public_page'],
                                      loc.get('lat'), loc.get('lng'))
        return self._location

    @property
    def is_pinned(self) -> bool:
        """
        .. deprecated: 4.10.3
           This information is not returned by IG anymore

        Used to return True if this Post has been pinned by at least one user, now likely returns always false.

        .. versionadded: 4.9.2"""
        return 'pinned_for_users' in self._node and bool(self._node['pinned_for_users'])


class Profile:
    """
    An Instagram Profile.

    Provides methods for accessing profile properties, as well as :meth:`Profile.get_posts` and for own profile
    :meth:`Profile.get_saved_posts`.

    Get instances with :meth:`Post.owner_profile`, :meth:`StoryItem.owner_profile`, :meth:`Profile.get_followees`,
    :meth:`Profile.get_followers` or::

       L = Instaloader()
       profile = Profile.from_username(L.context, USERNAME)

    Provides :meth:`Profile.get_posts` and for own profile :meth:`Profile.get_saved_posts` to iterate over associated
    :class:`Post` objects::

       for post in profile.get_posts():
           L.download_post(post, target=profile.username)

    :meth:`Profile.get_followees` and :meth:`Profile.get_followers`::

       print("{} follows these profiles:".format(profile.username))
       for followee in profile.get_followees():
           print(followee.username)

    Also, this class implements == and is hashable.
    """
    def __init__(self, context: InstaloaderContext, node: Dict[str, Any]):
        assert 'username' in node
        self._context = context
        self._has_public_story: Optional[bool] = None
        self._node = node
        self._has_full_metadata = False
        self._iphone_struct_ = None
        if 'iphone_struct' in node:
            # if loaded from JSON with load_structure_from_file()
            self._iphone_struct_ = node['iphone_struct']

    @classmethod
    def from_username(cls, context: InstaloaderContext, username: str):
        """Create a Profile instance from a given username, raise exception if it does not exist.

        See also :meth:`Instaloader.check_profile_id`.

        :param context: :attr:`Instaloader.context`
        :param username: Username
        :raises: :class:`ProfileNotExistsException`
        """
        # pylint:disable=protected-access
        profile = cls(context, {'username': username.lower()})
        profile._obtain_metadata()  # to raise ProfileNotExistsException now in case username is invalid
        return profile

    @classmethod
    def from_id(cls, context: InstaloaderContext, profile_id: int):
        """Create a Profile instance from a given userid. If possible, use :meth:`Profile.from_username`
        or constructor directly rather than this method, since it requires more requests.

        :param context: :attr:`Instaloader.context`
        :param profile_id: userid
        :raises: :class:`ProfileNotExistsException`
        """
        if profile_id in context.profile_id_cache:
            return context.profile_id_cache[profile_id]
        data = context.graphql_query('7c16654f22c819fb63d1183034a5162f',
                                     {'user_id': str(profile_id),
                                      'include_chaining': False,
                                      'include_reel': True,
                                      'include_suggested_users': False,
                                      'include_logged_out_extras': False,
                                      'include_highlight_reels': False},
                                     rhx_gis=context.root_rhx_gis)['data']['user']
        if data:
            profile = cls(context, data['reel']['owner'])
        else:
            raise ProfileNotExistsException("No profile found, the user may have blocked you (ID: " +
                                            str(profile_id) + ").")
        context.profile_id_cache[profile_id] = profile
        return profile

    @classmethod
    def from_iphone_struct(cls, context: InstaloaderContext, media: Dict[str, Any]):
        """Create a profile from a given iphone_struct.

        .. versionadded:: 4.9"""
        return cls(context, {
            "id": media["pk"],
            "username": media["username"],
            "is_private": media["is_private"],
            "full_name": media["full_name"],
            "profile_pic_url_hd": media["profile_pic_url"],
            "iphone_struct": media,
        })

    @classmethod
    def own_profile(cls, context: InstaloaderContext):
        """Return own profile if logged-in.

        :param context: :attr:`Instaloader.context`

        .. versionadded:: 4.5.2"""
        if not context.is_logged_in:
            raise LoginRequiredException("--login required to access own profile.")
        return cls(context, context.graphql_query("d6f4427fbe92d846298cf93df0b937d3", {})["data"]["user"])

    def _asdict(self):
        json_node = self._node.copy()
        # remove posts to avoid "Circular reference detected" exception
        json_node.pop('edge_media_collections', None)
        json_node.pop('edge_owner_to_timeline_media', None)
        json_node.pop('edge_saved_media', None)
        json_node.pop('edge_felix_video_timeline', None)
        if self._iphone_struct_:
            json_node['iphone_struct'] = self._iphone_struct_
        return json_node

    def _obtain_metadata(self):
        try:
            if not self._has_full_metadata:
                metadata = self._context.get_iphone_json(f'api/v1/users/web_profile_info/?username={self.username}',
                                                         params={})
                if metadata['data']['user'] is None:
                    raise ProfileNotExistsException('Profile {} does not exist.'.format(self.username))
                self._node = metadata['data']['user']
                self._has_full_metadata = True
        except (QueryReturnedNotFoundException, KeyError) as err:
            top_search_results = TopSearchResults(self._context, self.username)
            similar_profiles = [profile.username for profile in top_search_results.get_profiles()]
            if similar_profiles:
                if self.username in similar_profiles:
                    raise ProfileNotExistsException(
                        f"Profile {self.username} seems to exist, but could not be loaded.") from err
                raise ProfileNotExistsException('Profile {} does not exist.\nThe most similar profile{}: {}.'
                                                .format(self.username,
                                                        's are' if len(similar_profiles) > 1 else ' is',
                                                        ', '.join(similar_profiles[0:5]))) from err
            raise ProfileNotExistsException('Profile {} does not exist.'.format(self.username)) from err

    def _metadata(self, *keys) -> Any:
        try:
            d = self._node
            for key in keys:
                d = d[key]
            return d
        except KeyError:
            self._obtain_metadata()
            d = self._node
            for key in keys:
                d = d[key]
            return d

    @property
    def _iphone_struct(self) -> Dict[str, Any]:
        if not self._context.iphone_support:
            raise IPhoneSupportDisabledException("iPhone support is disabled.")
        if not self._context.is_logged_in:
            raise LoginRequiredException("--login required to access iPhone profile info endpoint.")
        if not self._iphone_struct_:
            data = self._context.get_iphone_json(path='api/v1/users/{}/info/'.format(self.userid), params={})
            self._iphone_struct_ = data['user']
        return self._iphone_struct_

    @property
    def userid(self) -> int:
        """User ID"""
        return int(self._metadata('id'))

    @property
    def username(self) -> str:
        """Profile Name"""
        return self._metadata('username').lower()

    def __repr__(self):
        return '<Profile {} ({})>'.format(self.username, self.userid)

    def __eq__(self, o: object) -> bool:
        if isinstance(o, Profile):
            return self.userid == o.userid
        return NotImplemented

    def __hash__(self) -> int:
        return hash(self.userid)

    @property
    def is_private(self) -> bool:
        return self._metadata('is_private')

    @property
    def followed_by_viewer(self) -> bool:
        return self._metadata('followed_by_viewer')

    @property
    def mediacount(self) -> int:
        return self._metadata('edge_owner_to_timeline_media', 'count')

    @property
    def igtvcount(self) -> int:
        return self._metadata('edge_felix_video_timeline', 'count')

    @property
    def followers(self) -> int:
        return self._metadata('edge_followed_by', 'count')

    @property
    def followees(self) -> int:
        return self._metadata('edge_follow', 'count')

    @property
    def external_url(self) -> Optional[str]:
        return self._metadata('external_url')

    @property
    def is_business_account(self) -> bool:
        """.. versionadded:: 4.4"""
        return self._metadata('is_business_account')

    @property
    def business_category_name(self) -> str:
        """.. versionadded:: 4.4"""
        return self._metadata('business_category_name')

    @property
    def biography(self) -> str:
        return normalize("NFC", self._metadata('biography'))

    @property
    def biography_hashtags(self) -> List[str]:
        """
        List of all lowercased hashtags (without preceeding #) that occur in the Profile's biography.

        .. versionadded:: 4.10
        """
        if not self.biography:
            return []
        return _hashtag_regex.findall(self.biography.lower())

    @property
    def biography_mentions(self) -> List[str]:
        """
        List of all lowercased profiles that are mentioned in the Profile's biography, without preceeding @.

        .. versionadded:: 4.10
        """
        if not self.biography:
            return []
        return _mention_regex.findall(self.biography.lower())

    @property
    def blocked_by_viewer(self) -> bool:
        return self._metadata('blocked_by_viewer')

    @property
    def follows_viewer(self) -> bool:
        return self._metadata('follows_viewer')

    @property
    def full_name(self) -> str:
        return self._metadata('full_name')

    @property
    def has_blocked_viewer(self) -> bool:
        return self._metadata('has_blocked_viewer')

    @property
    def has_highlight_reels(self) -> bool:
        """
        .. deprecated:: 4.0.6
           Always returns `True` since :issue:`153`.

        Before broken, this indicated whether the :class:`Profile` had available stories.
        """
        return True

    @property
    def has_public_story(self) -> bool:
        if not self._has_public_story:
            self._obtain_metadata()
            # query rate might be limited:
            data = self._context.graphql_query('9ca88e465c3f866a76f7adee3871bdd8',
                                               {'user_id': self.userid, 'include_chaining': False,
                                                'include_reel': False, 'include_suggested_users': False,
                                                'include_logged_out_extras': True,
                                                'include_highlight_reels': False},
                                               'https://www.instagram.com/{}/'.format(self.username))
            self._has_public_story = data['data']['user']['has_public_story']
        assert self._has_public_story is not None
        return self._has_public_story

    @property
    def has_viewable_story(self) -> bool:
        """
        .. deprecated:: 4.0.6

        Some stories are private. This property determines if the :class:`Profile`
        has at least one story which can be viewed using the associated :class:`InstaloaderContext`,
        i.e. the viewer has privileges to view it.
        """
        return self.has_public_story or self.followed_by_viewer and self.has_highlight_reels

    @property
    def has_requested_viewer(self) -> bool:
        return self._metadata('has_requested_viewer')

    @property
    def is_verified(self) -> bool:
        return self._metadata('is_verified')

    @property
    def requested_by_viewer(self) -> bool:
        return self._metadata('requested_by_viewer')

    @property
    def profile_pic_url(self) -> str:
        """Return URL of profile picture. If logged in, the HD version is returned, otherwise a lower-quality version.

        .. versionadded:: 4.0.3

        .. versionchanged:: 4.2.1
           Require being logged in for HD version (as required by Instagram)."""
        if self._context.iphone_support and self._context.is_logged_in:
            try:
                return self._iphone_struct['hd_profile_pic_url_info']['url']
            except (InstaloaderException, KeyError) as err:
                self._context.error(f"Unable to fetch high quality profile pic: {err}")
                return self._metadata("profile_pic_url_hd")
        else:
            return self._metadata("profile_pic_url_hd")

    @property
    def profile_pic_url_no_iphone(self) -> str:
        """Return URL of lower-quality profile picture.

        .. versionadded:: 4.9.3"""
        return self._metadata("profile_pic_url_hd")

    def get_profile_pic_url(self) -> str:
        """.. deprecated:: 4.0.3

	   Use :attr:`profile_pic_url`."""
        return self.profile_pic_url

    def get_posts(self) -> NodeIterator[Post]:
        """Retrieve all posts from a profile.

        :rtype: NodeIterator[Post]"""
        self._obtain_metadata()
        return NodeIterator(
            self._context,
            '003056d32c2554def87228bc3fd9668a',
            lambda d: d['data']['user']['edge_owner_to_timeline_media'],
            lambda n: Post(self._context, n, self),
            {'id': self.userid},
            'https://www.instagram.com/{0}/'.format(self.username),
            self._metadata('edge_owner_to_timeline_media'),
            Profile._make_is_newest_checker()
        )

    def get_saved_posts(self) -> NodeIterator[Post]:
        """Get Posts that are marked as saved by the user.

        :rtype: NodeIterator[Post]"""

        if self.username != self._context.username:
            raise LoginRequiredException("--login={} required to get that profile's saved posts.".format(self.username))

        return NodeIterator(
            self._context,
            'f883d95537fbcd400f466f63d42bd8a1',
            lambda d: d['data']['user']['edge_saved_media'],
            lambda n: Post(self._context, n),
            {'id': self.userid},
            'https://www.instagram.com/{0}/'.format(self.username),
        )

    def get_tagged_posts(self) -> NodeIterator[Post]:
        """Retrieve all posts where a profile is tagged.

        :rtype: NodeIterator[Post]

        .. versionadded:: 4.0.7"""
        self._obtain_metadata()
        return NodeIterator(
            self._context,
            'e31a871f7301132ceaab56507a66bbb7',
            lambda d: d['data']['user']['edge_user_to_photos_of_you'],
            lambda n: Post(self._context, n, self if int(n['owner']['id']) == self.userid else None),
            {'id': self.userid},
            'https://www.instagram.com/{0}/'.format(self.username),
            is_first=Profile._make_is_newest_checker()
        )

    def get_igtv_posts(self) -> NodeIterator[Post]:
        """Retrieve all IGTV posts.

        :rtype: NodeIterator[Post]

        .. versionadded:: 4.3"""
        self._obtain_metadata()
        return NodeIterator(
            self._context,
            'bc78b344a68ed16dd5d7f264681c4c76',
            lambda d: d['data']['user']['edge_felix_video_timeline'],
            lambda n: Post(self._context, n, self),
            {'id': self.userid},
            'https://www.instagram.com/{0}/channel/'.format(self.username),
            self._metadata('edge_felix_video_timeline'),
            Profile._make_is_newest_checker()
        )

    @staticmethod
    def _make_is_newest_checker() -> Callable[[Post, Optional[Post]], bool]:
        return lambda post, first: first is None or post.date_local > first.date_local

    def get_followed_hashtags(self) -> NodeIterator['Hashtag']:
        """
        Retrieve list of hashtags followed by given profile.
        To use this, one needs to be logged in and private profiles has to be followed.

        :rtype: NodeIterator[Hashtag]

        .. versionadded:: 4.10
        """
        if not self._context.is_logged_in:
            raise LoginRequiredException("--login required to get a profile's followers.")
        self._obtain_metadata()
        return NodeIterator(
            self._context,
            'e6306cc3dbe69d6a82ef8b5f8654c50b',
            lambda d: d["data"]["user"]["edge_following_hashtag"],
            lambda n: Hashtag(self._context, n),
            {'id': str(self.userid)},
            'https://www.instagram.com/{0}/'.format(self.username),
        )

    def get_followers(self) -> NodeIterator['Profile']:
        """
        Retrieve list of followers of given profile.
        To use this, one needs to be logged in and private profiles has to be followed.

        :rtype: NodeIterator[Profile]
        """
        if not self._context.is_logged_in:
            raise LoginRequiredException("--login required to get a profile's followers.")
        self._obtain_metadata()
        return NodeIterator(
            self._context,
            '37479f2b8209594dde7facb0d904896a',
            lambda d: d['data']['user']['edge_followed_by'],
            lambda n: Profile(self._context, n),
            {'id': str(self.userid)},
            'https://www.instagram.com/{0}/'.format(self.username),
        )

    def get_followees(self) -> NodeIterator['Profile']:
        """
        Retrieve list of followees (followings) of given profile.
        To use this, one needs to be logged in and private profiles has to be followed.

        :rtype: NodeIterator[Profile]
        """
        if not self._context.is_logged_in:
            raise LoginRequiredException("--login required to get a profile's followees.")
        self._obtain_metadata()
        return NodeIterator(
            self._context,
            '58712303d941c6855d4e888c5f0cd22f',
            lambda d: d['data']['user']['edge_follow'],
            lambda n: Profile(self._context, n),
            {'id': str(self.userid)},
            'https://www.instagram.com/{0}/'.format(self.username),
        )

    def get_similar_accounts(self) -> Iterator['Profile']:
        """
        Retrieve list of suggested / similar accounts for this profile.
        To use this, one needs to be logged in.

        .. versionadded:: 4.4
        """
        if not self._context.is_logged_in:
            raise LoginRequiredException("--login required to get a profile's similar accounts.")
        self._obtain_metadata()
        yield from (Profile(self._context, edge["node"]) for edge in
                    self._context.graphql_query("ad99dd9d3646cc3c0dda65debcd266a7",
                                                {"user_id": str(self.userid), "include_chaining": True},
                                                "https://www.instagram.com/{0}/"
                                                .format(self.username))["data"]["user"]["edge_chaining"]["edges"])


class StoryItem:
    """
    Structure containing information about a user story item i.e. image or video.

    Created by method :meth:`Story.get_items`. This class implements == and is hashable.

    :param context: :class:`InstaloaderContext` instance used for additional queries if necessary.
    :param node: Dictionary containing the available information of the story item.
    :param owner_profile: :class:`Profile` instance representing the story owner.
    """

    def __init__(self, context: InstaloaderContext, node: Dict[str, Any], owner_profile: Optional[Profile] = None):
        self._context = context
        self._node = node
        self._owner_profile = owner_profile
        self._iphone_struct_ = None
        if 'iphone_struct' in node:
            # if loaded from JSON with load_structure_from_file()
            self._iphone_struct_ = node['iphone_struct']

    def _asdict(self):
        node = self._node
        if self._owner_profile:
            node['owner'] = self._owner_profile._asdict()
        if self._iphone_struct_:
            node['iphone_struct'] = self._iphone_struct_
        return node

    @property
    def mediaid(self) -> int:
        """The mediaid is a decimal representation of the media shortcode."""
        return int(self._node['id'])

    @property
    def shortcode(self) -> str:
        """Convert :attr:`~StoryItem.mediaid` to a shortcode-like string, allowing ``{shortcode}`` to be used with
        :option:`--filename-pattern`."""
        return Post.mediaid_to_shortcode(self.mediaid)

    def __repr__(self):
        return '<StoryItem {}>'.format(self.mediaid)

    def __eq__(self, o: object) -> bool:
        if isinstance(o, StoryItem):
            return self.mediaid == o.mediaid
        return NotImplemented

    def __hash__(self) -> int:
        return hash(self.mediaid)

    @classmethod
    def from_mediaid(cls, context: InstaloaderContext, mediaid: int):
        """Create a StoryItem object from a given mediaid.

        .. versionadded:: 4.9
        """
        pic_json = context.graphql_query(
            '2b0673e0dc4580674a88d426fe00ea90',
            {'shortcode': Post.mediaid_to_shortcode(mediaid)}
        )
        shortcode_media = pic_json['data']['shortcode_media']
        if shortcode_media is None:
            raise BadResponseException("Fetching StoryItem metadata failed.")
        return cls(context, shortcode_media)

    @property
    def _iphone_struct(self) -> Dict[str, Any]:
        if not self._context.iphone_support:
            raise IPhoneSupportDisabledException("iPhone support is disabled.")
        if not self._context.is_logged_in:
            raise LoginRequiredException("--login required to access iPhone media info endpoint.")
        if not self._iphone_struct_:
            data = self._context.get_iphone_json(
                path='api/v1/feed/reels_media/?reel_ids={}'.format(self.owner_id), params={}
            )
            self._iphone_struct_ = {}
            for item in data['reels'][str(self.owner_id)]['items']:
                if item['pk'] == self.mediaid:
                    self._iphone_struct_ = item
                    break
        return self._iphone_struct_

    @property
    def owner_profile(self) -> Profile:
        """:class:`Profile` instance of the story item's owner."""
        if not self._owner_profile:
            self._owner_profile = Profile.from_id(self._context, self._node['owner']['id'])
        assert self._owner_profile is not None
        return self._owner_profile

    @property
    def owner_username(self) -> str:
        """The StoryItem owner's lowercase name."""
        return self.owner_profile.username

    @property
    def owner_id(self) -> int:
        """The ID of the StoryItem owner."""
        return self.owner_profile.userid

    @property
    def date_local(self) -> datetime:
        """Timestamp when the StoryItem was created (local time zone).

        .. versionchanged:: 4.9
           Return timezone aware datetime object."""
        return datetime.fromtimestamp(self._node['taken_at_timestamp']).astimezone()

    @property
    def date_utc(self) -> datetime:
        """Timestamp when the StoryItem was created (UTC)."""
        return datetime.utcfromtimestamp(self._node['taken_at_timestamp'])

    @property
    def date(self) -> datetime:
        """Synonym to :attr:`~StoryItem.date_utc`"""
        return self.date_utc

    @property
    def profile(self) -> str:
        """Synonym to :attr:`~StoryItem.owner_username`"""
        return self.owner_username

    @property
    def expiring_local(self) -> datetime:
        """Timestamp when the StoryItem will get unavailable (local time zone)."""
        return datetime.fromtimestamp(self._node['expiring_at_timestamp'])

    @property
    def expiring_utc(self) -> datetime:
        """Timestamp when the StoryItem will get unavailable (UTC)."""
        return datetime.utcfromtimestamp(self._node['expiring_at_timestamp'])

    @property
    def url(self) -> str:
        """URL of the picture / video thumbnail of the StoryItem"""
        if self.typename in ["GraphStoryImage", "StoryImage"] and \
                self._context.iphone_support and self._context.is_logged_in:
            try:
                orig_url = self._iphone_struct['image_versions2']['candidates'][0]['url']
                url = re.sub(r'([?&])se=\d+&?', r'\1', orig_url).rstrip('&')
                return url
            except (InstaloaderException, KeyError, IndexError) as err:
                self._context.error(f"Unable to fetch high quality image version of {self}: {err}")
        return self._node['display_resources'][-1]['src']

    @property
    def typename(self) -> str:
        """Type of post, GraphStoryImage or GraphStoryVideo"""
        return self._node['__typename']

    @property
    def caption(self) -> Optional[str]:
        """
        Caption.

        .. versionadded:: 4.10
        """
        if "edge_media_to_caption" in self._node and self._node["edge_media_to_caption"]["edges"]:
            return _optional_normalize(self._node["edge_media_to_caption"]["edges"][0]["node"]["text"])
        elif "caption" in self._node:
            return _optional_normalize(self._node["caption"])
        return None

    @property
    def caption_hashtags(self) -> List[str]:
        """
        List of all lowercased hashtags (without preceeding #) that occur in the StoryItem's caption.

        .. versionadded:: 4.10
        """
        if not self.caption:
            return []
        return _hashtag_regex.findall(self.caption.lower())

    @property
    def caption_mentions(self) -> List[str]:
        """
        List of all lowercased profiles that are mentioned in the StoryItem's caption, without preceeding @.

        .. versionadded:: 4.10
        """
        if not self.caption:
            return []
        return _mention_regex.findall(self.caption.lower())

    @property
    def pcaption(self) -> str:
        """
        Printable caption, useful as a format specifier for --filename-pattern.

        .. versionadded:: 4.10
        """
        def _elliptify(caption):
            pcaption = ' '.join([s.replace('/', '\u2215') for s in caption.splitlines() if s]).strip()
            return (pcaption[:30] + "\u2026") if len(pcaption) > 31 else pcaption
        return _elliptify(self.caption) if self.caption else ''

    @property
    def is_video(self) -> bool:
        """True if the StoryItem is a video."""
        return self._node['is_video']

    @property
    def video_url(self) -> Optional[str]:
        """URL of the video, or None."""
        if self.is_video:
            version_urls = []
            try:
                version_urls.append(self._node['video_resources'][-1]['src'])
            except (InstaloaderException, KeyError, IndexError) as err:
                self._context.error(f"Warning: Unable to fetch video from graphql of {self}: {err}")
            if self._context.iphone_support and self._context.is_logged_in:
                try:
                    version_urls.extend(version['url'] for version in self._iphone_struct['video_versions'])
                except (InstaloaderException, KeyError, IndexError) as err:
                    self._context.error(f"Unable to fetch high-quality video version of {self}: {err}")
            version_urls = list(dict.fromkeys(version_urls))
            if len(version_urls) == 0:
                return None
            if len(version_urls) == 1:
                return version_urls[0]
            url_candidates: List[Tuple[int, str]] = []
            for idx, version_url in enumerate(version_urls):
                try:
                    url_candidates.append((
                        int(self._context.head(version_url, allow_redirects=True).headers.get('Content-Length', 0)),
                        version_url
                    ))
                except (InstaloaderException, KeyError, IndexError) as err:
                    self._context.error(f"Video URL candidate {idx+1}/{len(version_urls)} for {self}: {err}")
            if not url_candidates:
                # All candidates fail: Fallback to default URL and handle errors later at the actual download attempt
                return version_urls[0]
            url_candidates.sort()
            return url_candidates[-1][1]
        return None


class Story:
    """
    Structure representing a user story with its associated items.

    Provides methods for accessing story properties, as well as :meth:`Story.get_items` to request associated
    :class:`StoryItem` nodes. Stories are returned by :meth:`Instaloader.get_stories`.

    With a logged-in :class:`Instaloader` instance `L`, you may download all your visible user stories with::

       for story in L.get_stories():
           # story is a Story object
           for item in story.get_items():
               # item is a StoryItem object
               L.download_storyitem(item, ':stories')

    This class implements == and is hashable.

    :param context: :class:`InstaloaderContext` instance used for additional queries if necessary.
    :param node: Dictionary containing the available information of the story as returned by Instagram.
    """

    def __init__(self, context: InstaloaderContext, node: Dict[str, Any]):
        self._context = context
        self._node = node
        self._unique_id: Optional[str] = None
        self._owner_profile: Optional[Profile] = None
        self._iphone_struct_: Optional[Dict[str, Any]] = None

    def __repr__(self):
        return '<Story by {} changed {:%Y-%m-%d_%H-%M-%S_UTC}>'.format(self.owner_username, self.latest_media_utc)

    def __eq__(self, o: object) -> bool:
        if isinstance(o, Story):
            return self.unique_id == o.unique_id
        return NotImplemented

    def __hash__(self) -> int:
        return hash(self.unique_id)

    @property
    def unique_id(self) -> Union[str, int]:
        """
        This ID only equals amongst :class:`Story` instances which have the same owner and the same set of
        :class:`StoryItem`. For all other :class:`Story` instances this ID is different.
        """
        if not self._unique_id:
            id_list = [item.mediaid for item in self.get_items()]
            id_list.sort()
            self._unique_id = str().join([str(self.owner_id)] + list(map(str, id_list)))
        return self._unique_id

    @property
    def last_seen_local(self) -> Optional[datetime]:
        """Timestamp of the most recent StoryItem that has been watched or None (local time zone)."""
        if self._node['seen']:
            return datetime.fromtimestamp(self._node['seen'])
        return None

    @property
    def last_seen_utc(self) -> Optional[datetime]:
        """Timestamp of the most recent StoryItem that has been watched or None (UTC)."""
        if self._node['seen']:
            return datetime.utcfromtimestamp(self._node['seen'])
        return None

    @property
    def latest_media_local(self) -> datetime:
        """Timestamp when the last item of the story was created (local time zone)."""
        return datetime.fromtimestamp(self._node['latest_reel_media'])

    @property
    def latest_media_utc(self) -> datetime:
        """Timestamp when the last item of the story was created (UTC)."""
        return datetime.utcfromtimestamp(self._node['latest_reel_media'])

    @property
    def itemcount(self) -> int:
        """Count of items associated with the :class:`Story` instance."""
        return len(self._node['items'])

    @property
    def owner_profile(self) -> Profile:
        """:class:`Profile` instance of the story owner."""
        if not self._owner_profile:
            self._owner_profile = Profile(self._context, self._node['user'])
        return self._owner_profile

    @property
    def owner_username(self) -> str:
        """The story owner's lowercase username."""
        return self.owner_profile.username

    @property
    def owner_id(self) -> int:
        """The story owner's ID."""
        return self.owner_profile.userid

    def _fetch_iphone_struct(self) -> None:
        if self._context.iphone_support and self._context.is_logged_in and not self._iphone_struct_:
            data = self._context.get_iphone_json(
                path='api/v1/feed/reels_media/?reel_ids={}'.format(self.owner_id), params={}
            )
            self._iphone_struct_ = data['reels'][str(self.owner_id)]

    def get_items(self) -> Iterator[StoryItem]:
        """Retrieve all items from a story."""
        self._fetch_iphone_struct()
        for item in reversed(self._node['items']):
            if self._iphone_struct_ is not None:
                for iphone_struct_item in self._iphone_struct_['items']:
                    if iphone_struct_item['pk'] == int(item['id']):
                        item['iphone_struct'] = iphone_struct_item
                        break
            yield StoryItem(self._context, item, self.owner_profile)


class Highlight(Story):
    """
    Structure representing a user's highlight with its associated story items.

    Provides methods for accessing highlight properties, as well as :meth:`Highlight.get_items` to request associated
    :class:`StoryItem` nodes. Highlights are returned by :meth:`Instaloader.get_highlights`.

    With a logged-in :class:`Instaloader` instance `L`, you may download all highlights of a :class:`Profile` instance
    USER with::

       for highlight in L.get_highlights(USER):
           # highlight is a Highlight object
           for item in highlight.get_items():
               # item is a StoryItem object
               L.download_storyitem(item, '{}/{}'.format(highlight.owner_username, highlight.title))

    This class implements == and is hashable.

    :param context: :class:`InstaloaderContext` instance used for additional queries if necessary.
    :param node: Dictionary containing the available information of the highlight as returned by Instagram.
    :param owner: :class:`Profile` instance representing the owner profile of the highlight.
    """

    def __init__(self, context: InstaloaderContext, node: Dict[str, Any], owner: Optional[Profile] = None):
        super().__init__(context, node)
        self._owner_profile = owner
        self._items: Optional[List[Dict[str, Any]]] = None
        self._iphone_struct_: Optional[Dict[str, Any]] = None

    def __repr__(self):
        return '<Highlight by {}: {}>'.format(self.owner_username, self.title)

    @property
    def unique_id(self) -> int:
        """A unique ID identifying this set of highlights."""
        return int(self._node['id'])

    @property
    def owner_profile(self) -> Profile:
        """:class:`Profile` instance of the highlights' owner."""
        if not self._owner_profile:
            self._owner_profile = Profile(self._context, self._node['owner'])
        return self._owner_profile

    @property
    def title(self) -> str:
        """The title of these highlights."""
        return self._node['title']

    @property
    def cover_url(self) -> str:
        """URL of the highlights' cover."""
        return self._node['cover_media']['thumbnail_src']

    @property
    def cover_cropped_url(self) -> str:
        """URL of the cropped version of the cover."""
        return self._node['cover_media_cropped_thumbnail']['url']

    def _fetch_items(self):
        if not self._items:
            self._items = self._context.graphql_query("45246d3fe16ccc6577e0bd297a5db1ab",
                                                      {"reel_ids": [], "tag_names": [], "location_ids": [],
                                                       "highlight_reel_ids": [str(self.unique_id)],
                                                       "precomposed_overlay": False})['data']['reels_media'][0]['items']

    def _fetch_iphone_struct(self) -> None:
        if self._context.iphone_support and self._context.is_logged_in and not self._iphone_struct_:
            data = self._context.get_iphone_json(
                path='api/v1/feed/reels_media/?reel_ids=highlight:{}'.format(self.unique_id), params={}
            )
            self._iphone_struct_ = data['reels']['highlight:{}'.format(self.unique_id)]

    @property
    def itemcount(self) -> int:
        """Count of items associated with the :class:`Highlight` instance."""
        self._fetch_items()
        assert self._items is not None
        return len(self._items)

    def get_items(self) -> Iterator[StoryItem]:
        """Retrieve all associated highlight items."""
        self._fetch_items()
        self._fetch_iphone_struct()
        assert self._items is not None
        for item in self._items:
            if self._iphone_struct_ is not None:
                for iphone_struct_item in self._iphone_struct_['items']:
                    if iphone_struct_item['pk'] == int(item['id']):
                        item['iphone_struct'] = iphone_struct_item
                        break
            yield StoryItem(self._context, item, self.owner_profile)


class Hashtag:
    """
    An Hashtag.

    Analogous to :class:`Profile`, get an instance with::

       L = Instaloader()
       hashtag = Hashtag.from_name(L.context, HASHTAG)

    To then download the Hashtag's Posts, do::

       for post in hashtag.get_posts():
          L.download_post(post, target="#"+hashtag.name)

    Also, this class implements == and is hashable.

    .. versionchanged:: 4.9
       Removed ``get_related_tags()`` and ``is_top_media_only`` as these features were removed from Instagram.
    """
    def __init__(self, context: InstaloaderContext, node: Dict[str, Any]):
        assert "name" in node
        self._context = context
        self._node = node
        self._has_full_metadata = False

    @classmethod
    def from_name(cls, context: InstaloaderContext, name: str):
        """
        Create a Hashtag instance from a given hashtag name, without preceeding '#'. Raises an Exception if there is no
        hashtag with the given name.

        :param context: :attr:`Instaloader.context`
        :param name: Hashtag, without preceeding '#'
        :raises: :class:`QueryReturnedNotFoundException`
        """
        # pylint:disable=protected-access
        hashtag = cls(context, {'name': name.lower()})
        hashtag._obtain_metadata()
        return hashtag

    @property
    def name(self):
        """Hashtag name lowercased, without preceeding '#'"""
        return self._node["name"].lower()

    def _query(self, params):
        json_response = self._context.get_json("explore/tags/{0}/".format(self.name), params)
        return json_response["graphql"]["hashtag"] if "graphql" in json_response else json_response["data"]

    def _obtain_metadata(self):
        if not self._has_full_metadata:
            self._node = self._query({"__a": 1, "__d": "dis"})
            self._has_full_metadata = True

    def _asdict(self):
        json_node = self._node.copy()
        # remove posts
        json_node.pop("edge_hashtag_to_top_posts", None)
        json_node.pop("top", None)
        json_node.pop("edge_hashtag_to_media", None)
        json_node.pop("recent", None)
        return json_node

    def __repr__(self):
        return "<Hashtag #{}>".format(self.name)

    def __eq__(self, other: object) -> bool:
        if isinstance(other, Hashtag):
            return self.name == other.name
        return NotImplemented

    def __hash__(self) -> int:
        return hash(self.name)

    def _metadata(self, *keys) -> Any:
        try:
            d = self._node
            for key in keys:
                d = d[key]
            return d
        except KeyError:
            self._obtain_metadata()
            d = self._node
            for key in keys:
                d = d[key]
            return d

    @property
    def hashtagid(self) -> int:
        return int(self._metadata("id"))

    @property
    def profile_pic_url(self) -> str:
        return self._metadata("profile_pic_url")

    @property
    def description(self) -> Optional[str]:
        return self._metadata("description")

    @property
    def allow_following(self) -> bool:
        return bool(self._metadata("allow_following"))

    @property
    def is_following(self) -> bool:
        try:
            return self._metadata("is_following")
        except KeyError:
            return bool(self._metadata("following"))

    def get_top_posts(self) -> Iterator[Post]:
        """Yields the top posts of the hashtag."""
        try:
            yield from (Post(self._context, edge["node"])
                        for edge in self._metadata("edge_hashtag_to_top_posts", "edges"))
        except KeyError:
            yield from SectionIterator(
                self._context,
                lambda d: d["data"]["top"],
                lambda m: Post.from_iphone_struct(self._context, m),
                f"explore/tags/{self.name}/",
                self._metadata("top"),
            )

    @property
    def mediacount(self) -> int:
        """
        The count of all media associated with this hashtag.

        The number of posts with a certain hashtag may differ from the number of posts that can actually be accessed, as
        the hashtag count might include private posts
        """
        try:
            return self._metadata("edge_hashtag_to_media", "count")
        except KeyError:
            return self._metadata("media_count")

    def get_posts(self) -> Iterator[Post]:
        """Yields the recent posts associated with this hashtag.

        .. deprecated:: 4.9
           Use :meth:`Hashtag.get_posts_resumable` as this method may return incorrect results (:issue:`1457`)"""
        try:
            self._metadata("edge_hashtag_to_media", "edges")
            self._metadata("edge_hashtag_to_media", "page_info")
            conn = self._metadata("edge_hashtag_to_media")
            yield from (Post(self._context, edge["node"]) for edge in conn["edges"])
            while conn["page_info"]["has_next_page"]:
                data = self._query({'__a': 1, 'max_id': conn["page_info"]["end_cursor"]})
                conn = data["edge_hashtag_to_media"]
                yield from (Post(self._context, edge["node"]) for edge in conn["edges"])
        except KeyError:
            yield from SectionIterator(
                self._context,
                lambda d: d["data"]["recent"],
                lambda m: Post.from_iphone_struct(self._context, m),
                f"explore/tags/{self.name}/",
                self._metadata("recent"),
            )

    def get_all_posts(self) -> Iterator[Post]:
        """Yields all posts, i.e. all most recent posts and the top posts, in almost-chronological order."""
        sorted_top_posts = iter(sorted(islice(self.get_top_posts(), 9), key=lambda p: p.date_utc, reverse=True))
        other_posts = self.get_posts_resumable()
        next_top = next(sorted_top_posts, None)
        next_other = next(other_posts, None)
        while next_top is not None or next_other is not None:
            if next_other is None:
                assert next_top is not None
                yield next_top
                yield from sorted_top_posts
                break
            if next_top is None:
                assert next_other is not None
                yield next_other
                yield from other_posts
                break
            if next_top == next_other:
                yield next_top
                next_top = next(sorted_top_posts, None)
                next_other = next(other_posts, None)
                continue
            if next_top.date_utc > next_other.date_utc:
                yield next_top
                next_top = next(sorted_top_posts, None)
            else:
                yield next_other
                next_other = next(other_posts, None)

    def get_posts_resumable(self) -> NodeIterator[Post]:
        """Get the recent posts of the hashtag in a resumable fashion.

        :rtype: NodeIterator[Post]

        .. versionadded:: 4.9"""
        return NodeIterator(
            self._context, "9b498c08113f1e09617a1703c22b2f32",
            lambda d: d['data']['hashtag']['edge_hashtag_to_media'],
            lambda n: Post(self._context, n),
            {'tag_name': self.name},
            f"https://www.instagram.com/explore/tags/{self.name}/"
        )


class TopSearchResults:
    """
    An invocation of this class triggers a search on Instagram for the provided search string.

    Provides methods to access the search results as profiles (:class:`Profile`), locations (:class:`PostLocation`) and
    hashtags.

    :param context: :attr:`Instaloader.context` used to send the query for the search.
    :param searchstring: String to search for with Instagram's "top search".
    """

    def __init__(self, context: InstaloaderContext, searchstring: str):
        self._context = context
        self._searchstring = searchstring
        # The `__a` param is only needed to prevent `get_json()` from searching for 'window._sharedData'.
        self._node = context.get_json('web/search/topsearch/',
                                      params={'context': 'blended',
                                              'query': searchstring,
                                              'include_reel': False,
                                              '__a': 1})

    def get_profiles(self) -> Iterator[Profile]:
        """
        Provides the :class:`Profile` instances from the search result.
        """
        for user in self._node.get('users', []):
            user_node = user['user']
            if 'pk' in user_node:
                user_node['id'] = user_node['pk']
            yield Profile(self._context, user_node)

    def get_prefixed_usernames(self) -> Iterator[str]:
        """
        Provides all profile names from the search result that start with the search string.
        """
        for user in self._node.get('users', []):
            username = user.get('user', {}).get('username', '')
            if username.startswith(self._searchstring):
                yield username

    def get_locations(self) -> Iterator[PostLocation]:
        """
        Provides instances of :class:`PostLocation` from the search result.
        """
        for location in self._node.get('places', []):
            place = location.get('place', {})
            slug = place.get('slug')
            loc = place.get('location', {})
            yield PostLocation(int(loc['pk']), loc['name'], slug, None, loc.get('lat'), loc.get('lng'))

    def get_hashtag_strings(self) -> Iterator[str]:
        """
        Provides the hashtags from the search result as strings.
        """
        for hashtag in self._node.get('hashtags', []):
            name = hashtag.get('hashtag', {}).get('name')
            if name:
                yield name

    def get_hashtags(self) -> Iterator[Hashtag]:
        """
        Provides the hashtags from the search result.

        .. versionadded:: 4.4
        """
        for hashtag in self._node.get('hashtags', []):
            node = hashtag.get('hashtag', {})
            if 'name' in node:
                yield Hashtag(self._context, node)

    @property
    def searchstring(self) -> str:
        """
        The string that was searched for on Instagram to produce this :class:`TopSearchResults` instance.
        """
        return self._searchstring


class TitlePic:
    def __init__(self, profile: Optional[Profile], target: Union[str, Path], typename: str,
                 filename: str, date_utc: Optional[datetime]):
        self._profile = profile
        self._target = target
        self._typename = typename
        self._filename = filename
        self._date_utc = date_utc

    @property
    def profile(self) -> Union[str, Path]:
        return self._profile.username.lower() if self._profile is not None else self._target

    @property
    def owner_username(self) -> Union[str, Path]:
        return self.profile

    @property
    def owner_id(self) -> Union[str, Path]:
        return str(self._profile.userid) if self._profile is not None else self._target

    @property
    def target(self) -> Union[str, Path]:
        return self._target

    @property
    def typename(self) -> str:
        return self._typename

    @property
    def filename(self) -> str:
        return self._filename

    @property
    def date_utc(self) -> Optional[datetime]:
        return self._date_utc

    @property
    def date(self) -> Optional[datetime]:
        return self.date_utc

    @property
    def date_local(self) -> Optional[datetime]:
        return self._date_utc.astimezone() if self._date_utc is not None else None


JsonExportable = Union[Post, Profile, StoryItem, Hashtag, FrozenNodeIterator]


def get_json_structure(structure: JsonExportable) -> dict:
    """Returns Instaloader JSON structure for a :class:`Post`, :class:`Profile`, :class:`StoryItem`, :class:`Hashtag`
     or :class:`FrozenNodeIterator` so that it can be loaded by :func:`load_structure`.

    :param structure: :class:`Post`, :class:`Profile`, :class:`StoryItem` or :class:`Hashtag`

    .. versionadded:: 4.8
    """
    return {
        'node': structure._asdict(),
        'instaloader': {'version': __version__, 'node_type': structure.__class__.__name__}
    }


def save_structure_to_file(structure: JsonExportable, filename: str) -> None:
    """Saves a :class:`Post`, :class:`Profile`, :class:`StoryItem`, :class:`Hashtag` or :class:`FrozenNodeIterator` to a
    '.json' or '.json.xz' file such that it can later be loaded by :func:`load_structure_from_file`.

    If the specified filename ends in '.xz', the file will be LZMA compressed. Otherwise, a pretty-printed JSON file
    will be created.

    :param structure: :class:`Post`, :class:`Profile`, :class:`StoryItem` or :class:`Hashtag`
    :param filename: Filename, ends in '.json' or '.json.xz'
    """
    json_structure = get_json_structure(structure)
    compress = filename.endswith('.xz')
    if compress:
        with lzma.open(filename, 'wt', check=lzma.CHECK_NONE) as fp:
            json.dump(json_structure, fp=fp, separators=(',', ':'))
    else:
        with open(filename, 'wt') as fp:
            json.dump(json_structure, fp=fp, indent=4, sort_keys=True)


def load_structure(context: InstaloaderContext, json_structure: dict) -> JsonExportable:
    """Loads a :class:`Post`, :class:`Profile`, :class:`StoryItem`, :class:`Hashtag` or :class:`FrozenNodeIterator` from
    a json structure.

    :param context: :attr:`Instaloader.context` linked to the new object, used for additional queries if neccessary.
    :param json_structure: Instaloader JSON structure

    .. versionadded:: 4.8
    """
    if 'node' in json_structure and 'instaloader' in json_structure and \
            'node_type' in json_structure['instaloader']:
        node_type = json_structure['instaloader']['node_type']
        if node_type == "Post":
            return Post(context, json_structure['node'])
        elif node_type == "Profile":
            return Profile(context, json_structure['node'])
        elif node_type == "StoryItem":
            return StoryItem(context, json_structure['node'])
        elif node_type == "Hashtag":
            return Hashtag(context, json_structure['node'])
        elif node_type == "FrozenNodeIterator":
            if not 'first_node' in json_structure['node']:
                json_structure['node']['first_node'] = None
            return FrozenNodeIterator(**json_structure['node'])
    elif 'shortcode' in json_structure:
        # Post JSON created with Instaloader v3
        return Post.from_shortcode(context, json_structure['shortcode'])
    raise InvalidArgumentException("Passed json structure is not an Instaloader JSON")


def load_structure_from_file(context: InstaloaderContext, filename: str) -> JsonExportable:
    """Loads a :class:`Post`, :class:`Profile`, :class:`StoryItem`, :class:`Hashtag` or :class:`FrozenNodeIterator` from
    a '.json' or '.json.xz' file that has been saved by :func:`save_structure_to_file`.

    :param context: :attr:`Instaloader.context` linked to the new object, used for additional queries if neccessary.
    :param filename: Filename, ends in '.json' or '.json.xz'
    """
    compressed = filename.endswith('.xz')
    if compressed:
        fp = lzma.open(filename, 'rt')
    else:
        # pylint:disable=consider-using-with
        fp = open(filename, 'rt')
    json_structure = json.load(fp)
    fp.close()
    return load_structure(context, json_structure)<|MERGE_RESOLUTION|>--- conflicted
+++ resolved
@@ -665,18 +665,8 @@
 
         def _paginated_comments(comments_json):
             for comment_node in comments_json.get("comments", []):
-<<<<<<< HEAD
                 yield PostComment.from_iphone_struct(
                     self._context, comment_node, _answers(comment_node), self
-=======
-                yield PostComment(
-                    id=int(comment_node["pk"]),
-                    created_at_utc=datetime.utcfromtimestamp(comment_node["created_at"]),
-                    text=comment_node["text"],
-                    owner=Profile.from_iphone_struct(self._context, comment_node["user"]),
-                    likes_count=comment_node["comment_like_count"],
-                    answers=_answers(comment_node),
->>>>>>> 5509ea7d
                 )
 
             next_min_id = comments_json.get("next_min_id")
