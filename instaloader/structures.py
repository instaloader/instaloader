--- conflicted
+++ resolved
@@ -613,11 +613,7 @@
     def get_tagged_posts(self) -> Iterator[Post]:
         """Retrieve all posts where a profile is tagged."""
         self._obtain_metadata()
-<<<<<<< HEAD
         yield from (Post(self._context, node, self if int(node['owner']['id']) == self.userid else None) for node in
-=======
-        yield from (Post(self._context, node, self) for node in
->>>>>>> 92653dcd
                     self._context.graphql_node_list("e31a871f7301132ceaab56507a66bbb7",
                                                     {'id': self.userid},
                                                     'https://www.instagram.com/{0}/'.format(self.username),
