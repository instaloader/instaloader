--- conflicted
+++ resolved
@@ -4,12 +4,8 @@
 from base64 import b64decode, b64encode
 from collections import namedtuple
 from datetime import datetime
-<<<<<<< HEAD
 from pathlib import Path
-from typing import Any, Dict, Iterable, Iterator, List, Optional, Union
-=======
 from typing import Any, Dict, Iterable, Iterator, List, Optional, Tuple, Union
->>>>>>> 1ad91117
 
 from . import __version__
 from .exceptions import *
@@ -381,18 +377,16 @@
     def video_url(self) -> Optional[str]:
         """URL of the video, or None."""
         if self.is_video:
-<<<<<<< HEAD
+            version_urls = [self._field('video_url')]
             if self._context.iphone_support and self._context.is_logged_in:
-=======
-            version_urls = [self._field('video_url')]
-            if self._context.is_logged_in:
                 version_urls.extend(version['url'] for version in self._iphone_struct['video_versions'])
+            else:
+                return version_urls[0]
             url_candidates: List[Tuple[int, str]] = []
             for idx, version_url in enumerate(version_urls):
                 if any(url_candidate[1] == version_url for url_candidate in url_candidates):
                     # Skip duplicates
                     continue
->>>>>>> 1ad91117
                 try:
                     url_candidates.append((
                         int(self._context.head(version_url, allow_redirects=True).headers.get('Content-Length', 0)),
@@ -1132,8 +1126,10 @@
         """URL of the video, or None."""
         if self.is_video:
             version_urls = [self._node['video_resources'][-1]['src']]
-            if self._context.is_logged_in:
+            if self._context.iphone_support and self._context.is_logged_in:
                 version_urls.extend(version['url'] for version in self._iphone_struct['video_versions'])
+            else:
+                return version_urls[0]
             url_candidates: List[Tuple[int, str]] = []
             for idx, version_url in enumerate(version_urls):
                 if any(url_candidate[1] == version_url for url_candidate in url_candidates):
