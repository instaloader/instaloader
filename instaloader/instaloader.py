--- conflicted
+++ resolved
@@ -542,7 +542,6 @@
         # Download the image(s) / video thumbnail and videos within sidecars if desired
         downloaded = True
         if post.typename == 'GraphSidecar':
-<<<<<<< HEAD
             for edge_number, sidecar_node in enumerate(post.get_sidecar_nodes(self.slide_start,
                                                                               self.slide_end), start=1):
                 if self.download_pictures and (not sidecar_node.is_video or self.download_video_thumbnails):
@@ -553,18 +552,6 @@
                     # Download sidecar video if desired
                     downloaded &= self.download_pic(filename=filename, url=sidecar_node.video_url,
                                                     mtime=post.date_local, filename_suffix=str(edge_number))
-=======
-            if self.download_pictures or self.download_videos:
-                for edge_number, sidecar_node in enumerate(post.get_sidecar_nodes(), start=1):
-                    if self.download_pictures and (not sidecar_node.is_video or self.download_video_thumbnails):
-                        # Download sidecar picture or video thumbnail (--no-pictures implies --no-video-thumbnails)
-                        downloaded &= self.download_pic(filename=filename, url=sidecar_node.display_url,
-                                                        mtime=post.date_local, filename_suffix=str(edge_number))
-                    if sidecar_node.is_video and self.download_videos:
-                        # Download sidecar video if desired
-                        downloaded &= self.download_pic(filename=filename, url=sidecar_node.video_url,
-                                                        mtime=post.date_local, filename_suffix=str(edge_number))
->>>>>>> 4c02a186
         elif post.typename == 'GraphImage':
             # Download picture
             if self.download_pictures:
