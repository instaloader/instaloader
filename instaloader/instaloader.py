import getpass
import json
import os
import platform
import re
import shutil
import string
import sys
import tempfile
from contextlib import contextmanager, suppress
from datetime import datetime, timezone
from functools import wraps
from hashlib import md5
from io import BytesIO
from pathlib import Path
from typing import Any, Callable, IO, Iterator, List, Optional, Set, Union, cast
from urllib.parse import urlparse

import requests
import urllib3  # type: ignore

from .exceptions import *
from .instaloadercontext import InstaloaderContext, RateController
from .nodeiterator import NodeIterator, resumable_iteration
from .structures import (Hashtag, Highlight, JsonExportable, Post, PostLocation, Profile, Story, StoryItem,
                         load_structure_from_file, save_structure_to_file, PostSidecarNode)


def get_default_session_filename(username: str) -> str:
    """Returns default session filename for given username."""
    sessionfilename = "session-{}".format(username)
    if platform.system() == "Windows":
        # on Windows, use %LOCALAPPDATA%\Instaloader\session-USERNAME
        localappdata = os.getenv("LOCALAPPDATA")
        if localappdata is not None:
            return os.path.join(localappdata, "Instaloader", sessionfilename)
        # legacy fallback - store in temp dir if %LOCALAPPDATA% is not set
        return os.path.join(tempfile.gettempdir(), ".instaloader-" + getpass.getuser(), sessionfilename)
    # on Unix, use ~/.config/instaloader/session-USERNAME
    return os.path.join(os.getenv("XDG_CONFIG_HOME", os.path.expanduser("~/.config")), "instaloader", sessionfilename)


def get_legacy_session_filename(username: str) -> str:
    """Returns legacy (until v4.4.3) default session filename for given username."""
    dirname = tempfile.gettempdir() + "/" + ".instaloader-" + getpass.getuser()
    filename = dirname + "/" + "session-" + username
    return filename.lower()


def format_string_contains_key(format_string: str, key: str) -> bool:
    # pylint:disable=unused-variable
    for literal_text, field_name, format_spec, conversion in string.Formatter().parse(format_string):
        if field_name and (field_name == key or field_name.startswith(key + '.')):
            return True
    return False


def _requires_login(func: Callable) -> Callable:
    """Decorator to raise an exception if herewith-decorated function is called without being logged in"""
    @wraps(func)
    def call(instaloader, *args, **kwargs):
        if not instaloader.context.is_logged_in:
            raise LoginRequiredException("--login=USERNAME required.")
        return func(instaloader, *args, **kwargs)
    return call


def _retry_on_connection_error(func: Callable) -> Callable:
    """Decorator to retry the function max_connection_attemps number of times.

    Herewith-decorated functions need an ``_attempt`` keyword argument.

    This is to decorate functions that do network requests that may fail. Note that
    :meth:`.get_json`, :meth:`.get_iphone_json`, :meth:`.graphql_query` and :meth:`.graphql_node_list` already have
    their own logic for retrying, hence functions that only use these for network access must not be decorated with this
    decorator."""
    @wraps(func)
    def call(instaloader, *args, **kwargs):
        try:
            return func(instaloader, *args, **kwargs)
        except (urllib3.exceptions.HTTPError, requests.exceptions.RequestException, ConnectionException) as err:
            error_string = "{}({}): {}".format(func.__name__, ', '.join([repr(arg) for arg in args]), err)
            if (kwargs.get('_attempt') or 1) == instaloader.context.max_connection_attempts:
                raise ConnectionException(error_string) from None
            instaloader.context.error(error_string + " [retrying; skip with ^C]", repeat_at_end=False)
            try:
                if kwargs.get('_attempt'):
                    kwargs['_attempt'] += 1
                else:
                    kwargs['_attempt'] = 2
                instaloader.context.do_sleep()
                return call(instaloader, *args, **kwargs)
            except KeyboardInterrupt:
                instaloader.context.error("[skipped by user]", repeat_at_end=False)
                raise ConnectionException(error_string) from None
    return call


class _ArbitraryItemFormatter(string.Formatter):
    def __init__(self, item: Any):
        self._item = item

    def get_value(self, key, args, kwargs):
        """Override to substitute {ATTRIBUTE} by attributes of our _item."""
        if key == 'filename' and isinstance(self._item, (Post, StoryItem, PostSidecarNode)):
            return "{filename}"
        if hasattr(self._item, key):
            return getattr(self._item, key)
        return super().get_value(key, args, kwargs)

    def format_field(self, value, format_spec):
        """Override :meth:`string.Formatter.format_field` to have our
         default format_spec for :class:`datetime.Datetime` objects, and to
         let None yield an empty string rather than ``None``."""
        if isinstance(value, datetime) and not format_spec:
            return super().format_field(value, '%Y-%m-%d_%H-%M-%S')
        if value is None:
            return ''
        return super().format_field(value, format_spec)


class _PostPathFormatter(_ArbitraryItemFormatter):
    def get_value(self, key, args, kwargs):
        ret = super().get_value(key, args, kwargs)
        if not isinstance(ret, str):
            return ret
        return self.sanitize_path(ret)

    @staticmethod
    def sanitize_path(ret: str) -> str:
        """Replaces '/' with similar looking Division Slash and some other illegal filename characters on Windows."""
        ret = ret.replace('/', '\u2215')
        if platform.system() == 'Windows':
            ret = ret.replace(':', '\uff1a').replace('<', '\ufe64').replace('>', '\ufe65').replace('\"', '\uff02')
            ret = ret.replace('\\', '\ufe68').replace('|', '\uff5c').replace('?', '\ufe16').replace('*', '\uff0a')
            ret = ret.replace('\n', ' ').replace('\r', ' ')
        return ret


class Instaloader:
    """Instaloader Class.

    :param quiet: :option:`--quiet`
    :param user_agent: :option:`--user-agent`
    :param dirname_pattern: :option:`--dirname-pattern`, default is ``{target}``
    :param filename_pattern: :option:`--filename-pattern`, default is ``{date_utc}_UTC``
    :param download_pictures: not :option:`--no-pictures`
    :param download_videos: not :option:`--no-videos`
    :param download_video_thumbnails: not :option:`--no-video-thumbnails`
    :param download_geotags: :option:`--geotags`
    :param download_comments: :option:`--comments`
    :param save_metadata: not :option:`--no-metadata-json`
    :param compress_json: not :option:`--no-compress-json`
    :param post_metadata_txt_pattern:
       :option:`--post-metadata-txt`, default is ``{caption}``. Set to empty string to avoid creation of post metadata
       txt file.
    :param storyitem_metadata_txt_pattern: :option:`--storyitem-metadata-txt`, default is empty (=none)
    :param max_connection_attempts: :option:`--max-connection-attempts`
    :param request_timeout: :option:`--request-timeout`, set per-request timeout (seconds)
    :param rate_controller: Generator for a :class:`RateController` to override rate controlling behavior
    :param resume_prefix: :option:`--resume-prefix`, or None for :option:`--no-resume`.
    :param check_resume_bbd: Whether to check the date of expiry of resume files and reject them if expired.
    :param slide: :option:`--slide`
    :param fatal_status_codes: :option:`--abort-on`

    .. attribute:: context

       The associated :class:`InstaloaderContext` with low-level communication functions and logging.
    """

    def __init__(self,
                 sleep: bool = True,
                 quiet: bool = False,
                 user_agent: Optional[str] = None,
                 dirname_pattern: Optional[str] = None,
                 filename_pattern: Optional[str] = None,
                 download_pictures=True,
                 download_videos: bool = True,
                 download_video_thumbnails: bool = True,
                 download_geotags: bool = True,
                 download_comments: bool = True,
                 save_metadata: bool = True,
                 compress_json: bool = True,
                 post_metadata_txt_pattern: str = None,
                 storyitem_metadata_txt_pattern: str = None,
                 max_connection_attempts: int = 3,
                 request_timeout: float = 300.0,
                 rate_controller: Optional[Callable[[InstaloaderContext], RateController]] = None,
                 resume_prefix: Optional[str] = "iterator",
                 check_resume_bbd: bool = True,
                 slide: Optional[str] = None,
                 fatal_status_codes: Optional[List[int]] = None):

        self.context = InstaloaderContext(sleep, quiet, user_agent, max_connection_attempts,
                                          request_timeout, rate_controller, fatal_status_codes)

        # configuration parameters
        self.dirname_pattern = dirname_pattern or "{target}"
        self.filename_pattern = filename_pattern or "{date_utc}_UTC"
        self.download_pictures = download_pictures
        self.download_videos = download_videos
        self.download_video_thumbnails = download_video_thumbnails
        self.download_geotags = download_geotags
        self.download_comments = download_comments
        self.save_metadata = save_metadata
        self.compress_json = compress_json
        self.post_metadata_txt_pattern = '{caption}' if post_metadata_txt_pattern is None \
            else post_metadata_txt_pattern
        self.storyitem_metadata_txt_pattern = '' if storyitem_metadata_txt_pattern is None \
            else storyitem_metadata_txt_pattern
        self.resume_prefix = resume_prefix
        self.check_resume_bbd = check_resume_bbd

        self.slide = slide or ""
        self.slide_start = 0
        self.slide_end = -1
        if self.slide != "":
            splitted = self.slide.split('-')
            if len(splitted) == 1:
                if splitted[0] == 'last':
                    # download only last image of a sidecar
                    self.slide_start = -1
                else:
                    if int(splitted[0]) > 0:
                        self.slide_start = self.slide_end = int(splitted[0])-1
                    else:
                        raise InvalidArgumentException("--slide parameter must be greater than 0.")
            elif len(splitted) == 2:
                if splitted[1] == 'last':
                    self.slide_start = int(splitted[0])-1
                elif 0 < int(splitted[0]) < int(splitted[1]):
                    self.slide_start = int(splitted[0])-1
                    self.slide_end = int(splitted[1])-1
                else:
                    raise InvalidArgumentException("Invalid data for --slide parameter.")
            else:
                raise InvalidArgumentException("Invalid data for --slide parameter.")

    @contextmanager
    def anonymous_copy(self):
        """Yield an anonymous, otherwise equally-configured copy of an Instaloader instance; Then copy its error log."""
        new_loader = Instaloader(
            sleep=self.context.sleep,
            quiet=self.context.quiet,
            user_agent=self.context.user_agent,
            dirname_pattern=self.dirname_pattern,
            filename_pattern=self.filename_pattern,
            download_pictures=self.download_pictures,
            download_videos=self.download_videos,
            download_video_thumbnails=self.download_video_thumbnails,
            download_geotags=self.download_geotags,
            download_comments=self.download_comments,
            save_metadata=self.save_metadata,
            compress_json=self.compress_json,
            post_metadata_txt_pattern=self.post_metadata_txt_pattern,
            storyitem_metadata_txt_pattern=self.storyitem_metadata_txt_pattern,
            max_connection_attempts=self.context.max_connection_attempts,
            request_timeout=self.context.request_timeout,
            resume_prefix=self.resume_prefix,
            check_resume_bbd=self.check_resume_bbd,
            slide=self.slide,
            fatal_status_codes=self.context.fatal_status_codes)
        yield new_loader
        self.context.error_log.extend(new_loader.context.error_log)
        new_loader.context.error_log = []  # avoid double-printing of errors
        new_loader.close()

    def close(self):
        """Close associated session objects and repeat error log."""
        self.context.close()

    def __enter__(self):
        return self

    def __exit__(self, *args):
        self.close()

    @_retry_on_connection_error
    def download_pic(self, filename: str, url: str, mtime: datetime,
                     filename_suffix: Optional[str] = None, _attempt: int = 1) -> bool:
        """Downloads and saves picture with given url under given directory with given timestamp.
        Returns true, if file was actually downloaded, i.e. updated."""
        urlmatch = re.search('\\.[a-z0-9]*\\?', url)
        file_extension = url[-3:] if urlmatch is None else urlmatch.group(0)[1:-1]
        if filename_suffix is not None:
            filename += '_' + filename_suffix
        filename += '.' + file_extension
        if os.path.isfile(filename):
            self.context.log(filename + ' exists', end=' ', flush=True)
            return False
        self.context.get_and_write_raw(url, filename)
        os.utime(filename, (datetime.now().timestamp(), mtime.timestamp()))
        return True

    def save_metadata_json(self, filename: str, structure: JsonExportable) -> None:
        """Saves metadata JSON file of a structure."""
        if self.compress_json:
            filename += '.json.xz'
        else:
            filename += '.json'
        os.makedirs(os.path.dirname(filename), exist_ok=True)
        save_structure_to_file(structure, filename)
        if isinstance(structure, (Post, StoryItem)):
            # log 'json ' message when saving Post or StoryItem
            self.context.log('json', end=' ', flush=True)

    def update_comments(self, filename: str, post: Post) -> None:
        def _postcommentanswer_asdict(comment):
            return {'id': comment.id,
                    'created_at': int(comment.created_at_utc.replace(tzinfo=timezone.utc).timestamp()),
                    'text': comment.text,
                    'owner': comment.owner._asdict(),
                    'likes_count': comment.likes_count}

        def _postcomment_asdict(comment):
            return {**_postcommentanswer_asdict(comment),
                    'answers': sorted([_postcommentanswer_asdict(answer) for answer in comment.answers],
                                      key=lambda t: int(t['id']),
                                      reverse=True)}

        def get_unique_comments(comments, combine_answers=False):
            if not comments:
                return list()
            comments_list = sorted(sorted(list(comments), key=lambda t: int(t['id'])),
                                   key=lambda t: int(t['created_at']), reverse=True)
            unique_comments_list = [comments_list[0]]
            for x, y in zip(comments_list[:-1], comments_list[1:]):
                if x['id'] != y['id']:
                    unique_comments_list.append(y)
                else:
                    unique_comments_list[-1]['likes_count'] = y.get('likes_count')
                    if combine_answers:
                        combined_answers = unique_comments_list[-1].get('answers') or list()
                        if 'answers' in y:
                            combined_answers.extend(y['answers'])
                        unique_comments_list[-1]['answers'] = get_unique_comments(combined_answers)
            return unique_comments_list
        filename += '_comments.json'
        try:
            with open(filename) as fp:
                comments = json.load(fp)
        except (FileNotFoundError, json.decoder.JSONDecodeError):
            comments = list()
        comments.extend(_postcomment_asdict(comment) for comment in post.get_comments())
        if comments:
            comments = get_unique_comments(comments, combine_answers=True)
            answer_ids = set(int(answer['id']) for comment in comments for answer in comment.get('answers', []))
            with open(filename, 'w') as file:
                file.write(json.dumps(list(filter(lambda t: int(t['id']) not in answer_ids, comments)), indent=4))
            self.context.log('comments', end=' ', flush=True)

    def save_caption(self, filename: str, mtime: datetime, caption: str) -> None:
        """Updates picture caption / Post metadata info"""
        def _elliptify(caption):
            pcaption = caption.replace('\n', ' ').strip()
            return '[' + ((pcaption[:29] + u"\u2026") if len(pcaption) > 31 else pcaption) + ']'
        filename += '.txt'
        caption += '\n'
        pcaption = _elliptify(caption)
        bcaption = caption.encode("UTF-8")
        with suppress(FileNotFoundError):
            with open(filename, 'rb') as file:
                file_caption = file.read()
            if file_caption.replace(b'\r\n', b'\n') == bcaption.replace(b'\r\n', b'\n'):
                try:
                    self.context.log(pcaption + ' unchanged', end=' ', flush=True)
                except UnicodeEncodeError:
                    self.context.log('txt unchanged', end=' ', flush=True)
                return None
            else:
                def get_filename(index):
                    return filename if index == 0 else '{0}_old_{2:02}{1}'.format(*os.path.splitext(filename), index)

                i = 0
                while os.path.isfile(get_filename(i)):
                    i = i + 1
                for index in range(i, 0, -1):
                    os.rename(get_filename(index - 1), get_filename(index))
                try:
                    self.context.log(_elliptify(file_caption.decode("UTF-8")) + ' updated', end=' ', flush=True)
                except UnicodeEncodeError:
                    self.context.log('txt updated', end=' ', flush=True)
        try:
            self.context.log(pcaption, end=' ', flush=True)
        except UnicodeEncodeError:
            self.context.log('txt', end=' ', flush=True)
        with open(filename, 'wb') as text_file:
            with BytesIO(bcaption) as bio:
                shutil.copyfileobj(cast(IO, bio), text_file)
        os.utime(filename, (datetime.now().timestamp(), mtime.timestamp()))

    def save_location(self, filename: str, location: PostLocation, mtime: datetime) -> None:
        """Save post location name and Google Maps link."""
        filename += '_location.txt'
        location_string = (location.name + "\n" +
                           "https://maps.google.com/maps?q={0},{1}&ll={0},{1}\n".format(location.lat,
                                                                                        location.lng))
        with open(filename, 'wb') as text_file:
            with BytesIO(location_string.encode()) as bio:
                shutil.copyfileobj(cast(IO, bio), text_file)
        os.utime(filename, (datetime.now().timestamp(), mtime.timestamp()))
        self.context.log('geo', end=' ', flush=True)

    def format_filename_within_target_path(self,
                                           target: Union[str, Path],
                                           owner_profile: Optional[Profile],
                                           identifier: str,
                                           name_suffix: str,
                                           extension: str):
        """Returns a filename within the target path.

        .. versionadded:: 4.5"""
        if ((format_string_contains_key(self.dirname_pattern, 'profile') or
             format_string_contains_key(self.dirname_pattern, 'target'))):
            profile_str = owner_profile.username.lower() if owner_profile is not None else target
            return os.path.join(self.dirname_pattern.format(profile=profile_str, target=target),
                                '{0}_{1}.{2}'.format(identifier, name_suffix, extension))
        else:
            return os.path.join(self.dirname_pattern.format(),
                                '{0}_{1}_{2}.{3}'.format(target, identifier, name_suffix, extension))

    @_retry_on_connection_error
    def download_title_pic(self, url: str, target: Union[str, Path], name_suffix: str, owner_profile: Optional[Profile],
                           _attempt: int = 1) -> None:
        """Downloads and saves a picture that does not have an association with a Post or StoryItem, such as a
        Profile picture or a Highlight cover picture. Modification time is taken from the HTTP response headers.

        .. versionadded:: 4.3"""

        def _epoch_to_string(epoch: datetime) -> str:
            return epoch.strftime('%Y-%m-%d_%H-%M-%S_UTC')

        http_response = self.context.get_raw(url)
        date_object = None  # type: Optional[datetime]
        if 'Last-Modified' in http_response.headers:
            date_object = datetime.strptime(http_response.headers["Last-Modified"], '%a, %d %b %Y %H:%M:%S GMT')
            pic_bytes = None
            pic_identifier = _epoch_to_string(date_object)
        else:
            pic_bytes = http_response.content
            pic_identifier = md5(pic_bytes).hexdigest()[:16]
        filename = self.format_filename_within_target_path(target, owner_profile, pic_identifier, name_suffix, 'jpg')
        content_length = http_response.headers.get('Content-Length', None)
        if os.path.isfile(filename) and (not self.context.is_logged_in or
                                         (content_length is not None and
                                          os.path.getsize(filename) >= int(content_length))):
            self.context.log(filename + ' already exists')
            return None
        os.makedirs(os.path.dirname(filename), exist_ok=True)
        self.context.write_raw(pic_bytes if pic_bytes else http_response, filename)
        if date_object:
            os.utime(filename, (datetime.now().timestamp(), date_object.timestamp()))
        self.context.log('')  # log output of _get_and_write_raw() does not produce \n

    def download_profilepic(self, profile: Profile) -> None:
        """Downloads and saves profile pic."""
        self.download_title_pic(profile.profile_pic_url, profile.username.lower(), 'profile_pic', profile)

    def download_highlight_cover(self, highlight: Highlight, target: Union[str, Path]) -> None:
        """Downloads and saves Highlight cover picture.

        .. versionadded:: 4.3"""
        self.download_title_pic(highlight.cover_url, target, 'cover', highlight.owner_profile)

    def download_hashtag_profilepic(self, hashtag: Hashtag) -> None:
        """Downloads and saves the profile picture of a Hashtag.

        .. versionadded:: 4.4"""
        self.download_title_pic(hashtag.profile_pic_url, '#' + hashtag.name, 'profile_pic', None)

    @_requires_login
    def save_session_to_file(self, filename: Optional[str] = None) -> None:
        """Saves internally stored :class:`requests.Session` object.

        :param filename: Filename, or None to use default filename.
        :raises LoginRequiredException: If called without being logged in.
        """
        if filename is None:
            assert self.context.username is not None
            filename = get_default_session_filename(self.context.username)
        dirname = os.path.dirname(filename)
        if dirname != '' and not os.path.exists(dirname):
            os.makedirs(dirname)
            os.chmod(dirname, 0o700)
        with open(filename, 'wb') as sessionfile:
            os.chmod(filename, 0o600)
            self.context.save_session_to_file(sessionfile)
            self.context.log("Saved session to %s." % filename)

    def load_session_from_file(self, username: str, filename: Optional[str] = None) -> None:
        """Internally stores :class:`requests.Session` object loaded from file.

        If filename is None, the file with the default session path is loaded.

        :raises FileNotFoundError: If the file does not exist.
        """
        if filename is None:
            filename = get_default_session_filename(username)
            if not os.path.exists(filename):
                filename = get_legacy_session_filename(username)
        with open(filename, 'rb') as sessionfile:
            self.context.load_session_from_file(username, sessionfile)
            self.context.log("Loaded session from %s." % filename)

    def test_login(self) -> Optional[str]:
        """Returns the Instagram username to which given :class:`requests.Session` object belongs, or None."""
        return self.context.test_login()

    def login(self, user: str, passwd: str) -> None:
        """Log in to instagram with given username and password and internally store session object.

        :raises InvalidArgumentException: If the provided username does not exist.
        :raises BadCredentialsException: If the provided password is wrong.
        :raises ConnectionException: If connection to Instagram failed.
        :raises TwoFactorAuthRequiredException: First step of 2FA login done, now call
           :meth:`Instaloader.two_factor_login`."""
        self.context.login(user, passwd)

    def two_factor_login(self, two_factor_code) -> None:
        """Second step of login if 2FA is enabled.
        Not meant to be used directly, use :meth:`Instaloader.two_factor_login`.

        :raises InvalidArgumentException: No two-factor authentication pending.
        :raises BadCredentialsException: 2FA verification code invalid.

        .. versionadded:: 4.2"""
        self.context.two_factor_login(two_factor_code)

    @staticmethod
    def __prepare_filename(filename_template: str, url: Callable[[], str]) -> str:
        """Replace filename token inside filename_template with url's filename and assure the directories exist.

        .. versionadded:: 4.6"""
        if "{filename}" in filename_template:
            filename = filename_template.replace("{filename}",
                                                 os.path.splitext(os.path.basename(urlparse(url()).path))[0])
        else:
            filename = filename_template
        os.makedirs(os.path.dirname(filename), exist_ok=True)
        return filename

    def format_filename(self, item: Union[Post, StoryItem, PostSidecarNode], target: Optional[Union[str, Path]] = None):
        """Format filename of a :class:`Post` or :class:`StoryItem` according to ``filename-pattern`` parameter.

        .. versionadded:: 4.1"""
        return _PostPathFormatter(item).format(self.filename_pattern, target=target)

    def download_post(self, post: Post, target: Union[str, Path]) -> bool:
        """
        Download everything associated with one instagram post node, i.e. picture, caption and video.

        :param post: Post to download.
        :param target: Target name, i.e. profile name, #hashtag, :feed; for filename.
        :return: True if something was downloaded, False otherwise, i.e. file was already there
        """

        def _already_downloaded(path: str) -> bool:
            if not os.path.isfile(path):
                return False
            else:
                self.context.log(path + ' exists', end=' ', flush=True)
                return True

        def _all_already_downloaded(path_base, is_videos_enumerated) -> bool:
            if '{filename}' in self.filename_pattern:
                # full URL needed to evaluate actual filename, cannot determine at
                # this point if all sidecar nodes were already downloaded.
                return False
            for idx, is_video in is_videos_enumerated:
                if self.download_pictures and (not is_video or self.download_video_thumbnails):
                    if not _already_downloaded("{0}_{1}.jpg".format(path_base, idx)):
                        return False
                if is_video and self.download_videos:
                    if not _already_downloaded("{0}_{1}.mp4".format(path_base, idx)):
                        return False
            return True

        dirname = _PostPathFormatter(post).format(self.dirname_pattern, target=target)
        filename_template = os.path.join(dirname, self.format_filename(post, target=target))
        filename = self.__prepare_filename(filename_template, lambda: post.url)

        # Download the image(s) / video thumbnail and videos within sidecars if desired
        downloaded = True
        if post.typename == 'GraphSidecar':
            if self.download_pictures or self.download_videos:
                if not _all_already_downloaded(
                        filename_template, enumerate(
                            (post.get_is_videos()[i]
                             for i in range(self.slide_start % post.mediacount, self.slide_end % post.mediacount + 1)),
                            start=self.slide_start % post.mediacount + 1
                        )
                ):
<<<<<<< HEAD
                    for edge_number, sidecar_node in enumerate(
                            post.get_sidecar_nodes(self.slide_start, self.slide_end),
                            start=self.slide_start % post.mediacount + 1
                    ):
                        suffix = str(edge_number)  # type: Optional[str]
                        if '{filename}' in self.filename_pattern:
                            suffix = None
                        if self.download_pictures and (not sidecar_node.is_video or self.download_video_thumbnails):
                            # pylint:disable=cell-var-from-loop
                            filename = self.__prepare_filename(filename_template, lambda: sidecar_node.display_url)
                            # Download sidecar picture or video thumbnail (--no-pictures implies --no-video-thumbnails)
                            downloaded &= self.download_pic(filename=filename, url=sidecar_node.display_url,
                                                            mtime=post.date_local, filename_suffix=suffix)
                        if sidecar_node.is_video and self.download_videos:
                            # pylint:disable=cell-var-from-loop
                            filename = self.__prepare_filename(filename_template, lambda: sidecar_node.video_url)
                            # Download sidecar video if desired
                            downloaded &= self.download_pic(filename=filename, url=sidecar_node.video_url,
                                                            mtime=post.date_local, filename_suffix=suffix)
                else:
                    downloaded = False
=======
                    suffix = str(edge_number)  # type: Optional[str]
                    if '{filename}' in self.filename_pattern:
                        suffix = None
                    if self.download_pictures and (not sidecar_node.is_video or self.download_video_thumbnails):
                        # pylint:disable=cell-var-from-loop
                        sidecar_filename = self.__prepare_filename(filename_template, lambda: sidecar_node.display_url)
                        # Download sidecar picture or video thumbnail (--no-pictures implies --no-video-thumbnails)
                        downloaded &= self.download_pic(filename=sidecar_filename, url=sidecar_node.display_url,
                                                        mtime=post.date_local, filename_suffix=suffix)
                    if sidecar_node.is_video and self.download_videos:
                        # pylint:disable=cell-var-from-loop
                        sidecar_filename = self.__prepare_filename(filename_template, lambda: sidecar_node.video_url)
                        # Download sidecar video if desired
                        downloaded &= self.download_pic(filename=sidecar_filename, url=sidecar_node.video_url,
                                                        mtime=post.date_local, filename_suffix=suffix)
>>>>>>> 0f11ef1b
        elif post.typename == 'GraphImage':
            # Download picture
            if self.download_pictures:
                downloaded = (not _already_downloaded(filename + ".jpg") and
                              self.download_pic(filename=filename, url=post.url, mtime=post.date_local))
        elif post.typename == 'GraphVideo':
            # Download video thumbnail (--no-pictures implies --no-video-thumbnails)
            if self.download_pictures and self.download_video_thumbnails:
                with self.context.error_catcher("Video thumbnail of {}".format(post)):
                    downloaded = (not _already_downloaded(filename + ".jpg") and
                                  self.download_pic(filename=filename, url=post.url, mtime=post.date_local))
        else:
            self.context.error("Warning: {0} has unknown typename: {1}".format(post, post.typename))

        # Save caption if desired
        metadata_string = _ArbitraryItemFormatter(post).format(self.post_metadata_txt_pattern).strip()
        if metadata_string:
            self.save_caption(filename=filename, mtime=post.date_local, caption=metadata_string)

        # Download video if desired
        if post.is_video and self.download_videos:
            downloaded &= (not _already_downloaded(filename + ".mp4") and
                           self.download_pic(filename=filename, url=post.video_url, mtime=post.date_local))

        # Download geotags if desired
        if self.download_geotags and post.location:
            self.save_location(filename, post.location, post.date_local)

        # Update comments if desired
        if self.download_comments:
            self.update_comments(filename=filename, post=post)

        # Save metadata as JSON if desired.
        if self.save_metadata:
            self.save_metadata_json(filename, post)

        self.context.log()
        return downloaded

    @_requires_login
    def get_stories(self, userids: Optional[List[int]] = None) -> Iterator[Story]:
        """Get available stories from followees or all stories of users whose ID are given.
        Does not mark stories as seen.
        To use this, one needs to be logged in

        :param userids: List of user IDs to be processed in terms of downloading their stories, or None.
        :raises LoginRequiredException: If called without being logged in.
        """

        if not userids:
            data = self.context.graphql_query("d15efd8c0c5b23f0ef71f18bf363c704",
                                              {"only_stories": True})["data"]["user"]
            if data is None:
                raise BadResponseException('Bad stories reel JSON.')
            userids = list(edge["node"]["id"] for edge in data["feed_reels_tray"]["edge_reels_tray_to_reel"]["edges"])

        def _userid_chunks():
            assert userids is not None
            userids_per_query = 50
            for i in range(0, len(userids), userids_per_query):
                yield userids[i:i + userids_per_query]

        for userid_chunk in _userid_chunks():
            stories = self.context.graphql_query("303a4ae99711322310f25250d988f3b7",
                                                 {"reel_ids": userid_chunk, "precomposed_overlay": False})["data"]
            yield from (Story(self.context, media) for media in stories['reels_media'])

    @_requires_login
    def download_stories(self,
                         userids: Optional[List[Union[int, Profile]]] = None,
                         fast_update: bool = False,
                         filename_target: Optional[str] = ':stories',
                         storyitem_filter: Optional[Callable[[StoryItem], bool]] = None) -> None:
        """
        Download available stories from user followees or all stories of users whose ID are given.
        Does not mark stories as seen.
        To use this, one needs to be logged in

        :param userids: List of user IDs or Profiles to be processed in terms of downloading their stories
        :param fast_update: If true, abort when first already-downloaded picture is encountered
        :param filename_target: Replacement for {target} in dirname_pattern and filename_pattern
               or None if profile name should be used instead
        :param storyitem_filter: function(storyitem), which returns True if given StoryItem should be downloaded
        :raises LoginRequiredException: If called without being logged in.
        """

        if not userids:
            self.context.log("Retrieving all visible stories...")
        else:
            userids = [p if isinstance(p, int) else p.userid for p in userids]

        for user_story in self.get_stories(userids):
            name = user_story.owner_username
            self.context.log("Retrieving stories from profile {}.".format(name))
            totalcount = user_story.itemcount
            count = 1
            for item in user_story.get_items():
                if storyitem_filter is not None and not storyitem_filter(item):
                    self.context.log("<{} skipped>".format(item), flush=True)
                    continue
                self.context.log("[%3i/%3i] " % (count, totalcount), end="", flush=True)
                count += 1
                with self.context.error_catcher('Download story from user {}'.format(name)):
                    downloaded = self.download_storyitem(item, filename_target if filename_target else name)
                    if fast_update and not downloaded:
                        break

    def download_storyitem(self, item: StoryItem, target: Union[str, Path]) -> bool:
        """Download one user story.

        :param item: Story item, as in story['items'] for story in :meth:`get_stories`
        :param target: Replacement for {target} in dirname_pattern and filename_pattern
        :return: True if something was downloaded, False otherwise, i.e. file was already there
        """

        def _already_downloaded(path: str) -> bool:
            if not os.path.isfile(path):
                return False
            else:
                self.context.log(path + ' exists', end=' ', flush=True)
                return True

        date_local = item.date_local
        dirname = _PostPathFormatter(item).format(self.dirname_pattern, target=target)
        filename_template = os.path.join(dirname, self.format_filename(item, target=target))
        filename = self.__prepare_filename(filename_template, lambda: item.url)
        downloaded = False
        if not item.is_video or self.download_video_thumbnails is True:
            downloaded = (not _already_downloaded(filename + ".jpg") and
                          self.download_pic(filename=filename, url=item.url, mtime=date_local))
        if item.is_video and self.download_videos is True:
            filename = self.__prepare_filename(filename_template, lambda: str(item.video_url))
            downloaded |= (not _already_downloaded(filename + ".mp4") and
                           self.download_pic(filename=filename, url=item.video_url, mtime=date_local))
        # Save caption if desired
        metadata_string = _ArbitraryItemFormatter(item).format(self.storyitem_metadata_txt_pattern).strip()
        if metadata_string:
            self.save_caption(filename=filename, mtime=item.date_local, caption=metadata_string)
        # Save metadata as JSON if desired.
        if self.save_metadata is not False:
            self.save_metadata_json(filename, item)
        self.context.log()
        return downloaded

    @_requires_login
    def get_highlights(self, user: Union[int, Profile]) -> Iterator[Highlight]:
        """Get all highlights from a user.
        To use this, one needs to be logged in.

        .. versionadded:: 4.1

        :param user: ID or Profile of the user whose highlights should get fetched.
        :raises LoginRequiredException: If called without being logged in.
        """

        userid = user if isinstance(user, int) else user.userid
        data = self.context.graphql_query("7c16654f22c819fb63d1183034a5162f",
                                          {"user_id": userid, "include_chaining": False, "include_reel": False,
                                           "include_suggested_users": False, "include_logged_out_extras": False,
                                           "include_highlight_reels": True})["data"]["user"]['edge_highlight_reels']
        if data is None:
            raise BadResponseException('Bad highlights reel JSON.')
        yield from (Highlight(self.context, edge['node'], user if isinstance(user, Profile) else None)
                    for edge in data['edges'])

    @_requires_login
    def download_highlights(self,
                            user: Union[int, Profile],
                            fast_update: bool = False,
                            filename_target: Optional[str] = None,
                            storyitem_filter: Optional[Callable[[StoryItem], bool]] = None) -> None:
        """
        Download available highlights from a user whose ID is given.
        To use this, one needs to be logged in.

        .. versionadded:: 4.1

        .. versionchanged:: 4.3
           Also downloads and saves the Highlight's cover pictures.

        :param user: ID or Profile of the user whose highlights should get downloaded.
        :param fast_update: If true, abort when first already-downloaded picture is encountered
        :param filename_target: Replacement for {target} in dirname_pattern and filename_pattern
               or None if profile name and the highlights' titles should be used instead
        :param storyitem_filter: function(storyitem), which returns True if given StoryItem should be downloaded
        :raises LoginRequiredException: If called without being logged in.
        """
        for user_highlight in self.get_highlights(user):
            name = user_highlight.owner_username
            highlight_target = (filename_target
                                if filename_target
                                else (Path(_PostPathFormatter.sanitize_path(name)) /
                                      _PostPathFormatter.sanitize_path(user_highlight.title)))  # type: Union[str, Path]
            self.context.log("Retrieving highlights \"{}\" from profile {}".format(user_highlight.title, name))
            self.download_highlight_cover(user_highlight, highlight_target)
            totalcount = user_highlight.itemcount
            count = 1
            for item in user_highlight.get_items():
                if storyitem_filter is not None and not storyitem_filter(item):
                    self.context.log("<{} skipped>".format(item), flush=True)
                    continue
                self.context.log("[%3i/%3i] " % (count, totalcount), end="", flush=True)
                count += 1
                with self.context.error_catcher('Download highlights \"{}\" from user {}'.format(user_highlight.title,
                                                                                                 name)):
                    downloaded = self.download_storyitem(item, highlight_target)
                    if fast_update and not downloaded:
                        break

    def posts_download_loop(self,
                            posts: Iterator[Post],
                            target: Union[str, Path],
                            fast_update: bool = False,
                            post_filter: Optional[Callable[[Post], bool]] = None,
                            max_count: Optional[int] = None,
                            total_count: Optional[int] = None,
                            owner_profile: Optional[Profile] = None) -> None:
        """
        Download the Posts returned by given Post Iterator.

        .. versionadded:: 4.4

        .. versionchanged:: 4.5
           Transparently resume an aborted operation if `posts` is a :class:`NodeIterator`.

        :param posts: Post Iterator to loop through.
        :param target: Target name.
        :param fast_update: :option:`--fast-update`.
        :param post_filter: :option:`--post-filter`.
        :param max_count: Maximum count of Posts to download (:option:`--count`).
        :param total_count: Total number of posts returned by given iterator.
        :param owner_profile: Associated profile, if any.
        """
        displayed_count = (max_count if total_count is None or max_count is not None and max_count < total_count
                           else total_count)
        sanitized_target = target
        if isinstance(target, str):
            sanitized_target = _PostPathFormatter.sanitize_path(target)
        with resumable_iteration(
                context=self.context,
                iterator=posts,
                load=load_structure_from_file,
                save=save_structure_to_file,
                format_path=lambda magic: self.format_filename_within_target_path(
                    sanitized_target, owner_profile, self.resume_prefix or '', magic, 'json.xz'
                ),
                check_bbd=self.check_resume_bbd,
                enabled=self.resume_prefix is not None
        ) as (is_resuming, start_index):
            for number, post in enumerate(posts, start=start_index + 1):
                if max_count is not None and number > max_count:
                    break
                if displayed_count is not None:
                    self.context.log("[{0:{w}d}/{1:{w}d}] ".format(number, displayed_count,
                                                                   w=len(str(displayed_count))),
                                     end="", flush=True)
                else:
                    self.context.log("[{:3d}] ".format(number), end="", flush=True)
                if post_filter is not None:
                    try:
                        if not post_filter(post):
                            self.context.log("{} skipped".format(post))
                            continue
                    except (InstaloaderException, KeyError, TypeError) as err:
                        self.context.error("{} skipped. Filter evaluation failed: {}".format(post, err))
                        continue
                with self.context.error_catcher("Download {} of {}".format(post, target)):
                    # The PostChangedException gets raised if the Post's id/shortcode changed while obtaining
                    # additional metadata. This is most likely the case if a HTTP redirect takes place while
                    # resolving the shortcode URL.
                    # The `post_changed` variable keeps the fast-update functionality alive: A Post which is
                    # obained after a redirect has probably already been downloaded as a previous Post of the
                    # same Profile.
                    # Observed in issue #225: https://github.com/instaloader/instaloader/issues/225
                    post_changed = False
                    while True:
                        try:
                            downloaded = self.download_post(post, target=target)
                            break
                        except PostChangedException:
                            post_changed = True
                            continue
                    if fast_update and not downloaded and not post_changed:
                        # disengage fast_update for first post when resuming
                        if not is_resuming or number > 0:
                            break

    @_requires_login
    def get_feed_posts(self) -> Iterator[Post]:
        """Get Posts of the user's feed.

        :return: Iterator over Posts of the user's feed.
        :raises LoginRequiredException: If called without being logged in.
        """

        data = self.context.graphql_query("d6f4427fbe92d846298cf93df0b937d3", {})["data"]

        while True:
            feed = data["user"]["edge_web_feed_timeline"]
            for edge in feed["edges"]:
                node = edge["node"]
                if node.get("__typename") in Post.supported_graphql_types() and node.get("shortcode") is not None:
                    yield Post(self.context, node)
            if not feed["page_info"]["has_next_page"]:
                break
            data = self.context.graphql_query("d6f4427fbe92d846298cf93df0b937d3",
                                              {'fetch_media_item_count': 12,
                                               'fetch_media_item_cursor': feed["page_info"]["end_cursor"],
                                               'fetch_comment_count': 4,
                                               'fetch_like': 10,
                                               'has_stories': False})["data"]

    @_requires_login
    def download_feed_posts(self, max_count: int = None, fast_update: bool = False,
                            post_filter: Optional[Callable[[Post], bool]] = None) -> None:
        """
        Download pictures from the user's feed.

        Example to download up to the 20 pics the user last liked::

            loader = Instaloader()
            loader.load_session_from_file('USER')
            loader.download_feed_posts(max_count=20, fast_update=True,
                                       post_filter=lambda post: post.viewer_has_liked)

        :param max_count: Maximum count of pictures to download
        :param fast_update: If true, abort when first already-downloaded picture is encountered
        :param post_filter: function(post), which returns True if given picture should be downloaded
        :raises LoginRequiredException: If called without being logged in.
        """
        self.context.log("Retrieving pictures from your feed...")
        self.posts_download_loop(self.get_feed_posts(), ":feed", fast_update, post_filter, max_count=max_count)

    @_requires_login
    def download_saved_posts(self, max_count: int = None, fast_update: bool = False,
                             post_filter: Optional[Callable[[Post], bool]] = None) -> None:
        """Download user's saved pictures.

        :param max_count: Maximum count of pictures to download
        :param fast_update: If true, abort when first already-downloaded picture is encountered
        :param post_filter: function(post), which returns True if given picture should be downloaded
        :raises LoginRequiredException: If called without being logged in.
        """
        self.context.log("Retrieving saved posts...")
        assert self.context.username is not None  # safe due to @_requires_login; required by typechecker
        node_iterator = Profile.own_profile(self.context).get_saved_posts()
        self.posts_download_loop(node_iterator, ":saved",
                                 fast_update, post_filter,
                                 max_count=max_count, total_count=node_iterator.count)

    @_requires_login
    def get_location_posts(self, location: str) -> Iterator[Post]:
        """Get Posts which are listed by Instagram for a given Location.

        :return:  Iterator over Posts of a location's posts
        :raises LoginRequiredException: If called without being logged in.

        .. versionadded:: 4.2

        .. versionchanged:: 4.2.9
           Require being logged in (as required by Instagram)
        """
        has_next_page = True
        end_cursor = None
        while has_next_page:
            if end_cursor:
                params = {'__a': 1, 'max_id': end_cursor}
            else:
                params = {'__a': 1}
            location_data = self.context.get_json('explore/locations/{0}/'.format(location),
                                                  params)['graphql']['location']['edge_location_to_media']
            yield from (Post(self.context, edge['node']) for edge in location_data['edges'])
            has_next_page = location_data['page_info']['has_next_page']
            end_cursor = location_data['page_info']['end_cursor']

    @_requires_login
    def download_location(self, location: str,
                          max_count: Optional[int] = None,
                          post_filter: Optional[Callable[[Post], bool]] = None,
                          fast_update: bool = False) -> None:
        """Download pictures of one location.

        To download the last 30 pictures with location 362629379, do::

            loader = Instaloader()
            loader.download_location(362629379, max_count=30)

        :param location: Location to download, as Instagram numerical ID
        :param max_count: Maximum count of pictures to download
        :param post_filter: function(post), which returns True if given picture should be downloaded
        :param fast_update: If true, abort when first already-downloaded picture is encountered
        :raises LoginRequiredException: If called without being logged in.

        .. versionadded:: 4.2

        .. versionchanged:: 4.2.9
           Require being logged in (as required by Instagram)
        """
        self.context.log("Retrieving pictures for location {}...".format(location))
        self.posts_download_loop(self.get_location_posts(location), "%" + location, fast_update, post_filter,
                                 max_count=max_count)

    @_requires_login
    def get_explore_posts(self) -> NodeIterator[Post]:
        """Get Posts which are worthy of exploring suggested by Instagram.

        :return: Iterator over Posts of the user's suggested posts.
        :rtype: NodeIterator[Post]
        :raises LoginRequiredException: If called without being logged in.
        """
        return NodeIterator(
            self.context,
            'df0dcc250c2b18d9fd27c5581ef33c7c',
            lambda d: d['data']['user']['edge_web_discover_media'],
            lambda n: Post(self.context, n),
            query_referer='https://www.instagram.com/explore/',
        )

    def get_hashtag_posts(self, hashtag: str) -> Iterator[Post]:
        """Get Posts associated with a #hashtag.

        .. deprecated:: 4.4
           Use :meth:`Hashtag.get_posts`."""
        return Hashtag.from_name(self.context, hashtag).get_posts()

    def download_hashtag(self, hashtag: Union[Hashtag, str],
                         max_count: Optional[int] = None,
                         post_filter: Optional[Callable[[Post], bool]] = None,
                         fast_update: bool = False,
                         profile_pic: bool = True,
                         posts: bool = True) -> None:
        """Download pictures of one hashtag.

        To download the last 30 pictures with hashtag #cat, do::

            loader = Instaloader()
            loader.download_hashtag('cat', max_count=30)

        :param hashtag: Hashtag to download, as instance of :class:`Hashtag`, or string without leading '#'
        :param max_count: Maximum count of pictures to download
        :param post_filter: function(post), which returns True if given picture should be downloaded
        :param fast_update: If true, abort when first already-downloaded picture is encountered
        :param profile_pic: not :option:`--no-profile-pic`.
        :param posts: not :option:`--no-posts`.

        .. versionchanged:: 4.4
           Add parameters `profile_pic` and `posts`.
        """
        if isinstance(hashtag, str):
            with self.context.error_catcher("Get hashtag #{}".format(hashtag)):
                hashtag = Hashtag.from_name(self.context, hashtag)
        if not isinstance(hashtag, Hashtag):
            return
        target = "#" + hashtag.name
        if profile_pic:
            with self.context.error_catcher("Download profile picture of {}".format(target)):
                self.download_hashtag_profilepic(hashtag)
        if posts:
            self.context.log("Retrieving pictures with hashtag #{}...".format(hashtag.name))
            self.posts_download_loop(hashtag.get_all_posts(), target, fast_update, post_filter,
                                     max_count=max_count)
        if self.save_metadata:
            json_filename = '{0}/{1}'.format(self.dirname_pattern.format(profile=target,
                                                                         target=target),
                                             target)
            self.save_metadata_json(json_filename, hashtag)

    def download_tagged(self, profile: Profile, fast_update: bool = False,
                        target: Optional[str] = None,
                        post_filter: Optional[Callable[[Post], bool]] = None) -> None:
        """Download all posts where a profile is tagged.

        .. versionadded:: 4.1"""
        self.context.log("Retrieving tagged posts for profile {}.".format(profile.username))
        self.posts_download_loop(profile.get_tagged_posts(),
                                 target if target
                                 else (Path(_PostPathFormatter.sanitize_path(profile.username)) /
                                       _PostPathFormatter.sanitize_path(':tagged')),
                                 fast_update, post_filter)

    def download_igtv(self, profile: Profile, fast_update: bool = False,
                      post_filter: Optional[Callable[[Post], bool]] = None) -> None:
        """Download IGTV videos of a profile.

        .. versionadded:: 4.3"""
        self.context.log("Retrieving IGTV videos for profile {}.".format(profile.username))
        self.posts_download_loop(profile.get_igtv_posts(), profile.username, fast_update, post_filter,
                                 total_count=profile.igtvcount, owner_profile=profile)

    def _get_id_filename(self, profile_name: str) -> str:
        if ((format_string_contains_key(self.dirname_pattern, 'profile') or
             format_string_contains_key(self.dirname_pattern, 'target'))):
            return os.path.join(self.dirname_pattern.format(profile=profile_name.lower(),
                                                            target=profile_name.lower()),
                                'id')
        else:
            return os.path.join(self.dirname_pattern.format(),
                                '{0}_id'.format(profile_name.lower()))

    def save_profile_id(self, profile: Profile):
        """
        Store ID of profile locally.

        .. versionadded:: 4.0.6
        """
        os.makedirs(self.dirname_pattern.format(profile=profile.username,
                                                target=profile.username), exist_ok=True)
        with open(self._get_id_filename(profile.username), 'w') as text_file:
            text_file.write(str(profile.userid) + "\n")
            self.context.log("Stored ID {0} for profile {1}.".format(profile.userid, profile.username))

    def check_profile_id(self, profile_name: str) -> Profile:
        """
        Consult locally stored ID of profile with given name, check whether ID matches and whether name
        has changed and return current name of the profile, and store ID of profile.

        :param profile_name: Profile name
        :return: Instance of current profile
        """
        profile = None
        profile_name_not_exists_err = None
        try:
            profile = Profile.from_username(self.context, profile_name)
        except ProfileNotExistsException as err:
            profile_name_not_exists_err = err
        id_filename = self._get_id_filename(profile_name)
        try:
            with open(id_filename, 'rb') as id_file:
                profile_id = int(id_file.read())
            if (profile is None) or \
                    (profile_id != profile.userid):
                if profile is not None:
                    self.context.log("Profile {0} does not match the stored unique ID {1}.".format(profile_name,
                                                                                                   profile_id))
                else:
                    self.context.log("Trying to find profile {0} using its unique ID {1}.".format(profile_name,
                                                                                                  profile_id))
                profile_from_id = Profile.from_id(self.context, profile_id)
                newname = profile_from_id.username
                self.context.log("Profile {0} has changed its name to {1}.".format(profile_name, newname))
                if ((format_string_contains_key(self.dirname_pattern, 'profile') or
                     format_string_contains_key(self.dirname_pattern, 'target'))):
                    os.rename(self.dirname_pattern.format(profile=profile_name.lower(),
                                                          target=profile_name.lower()),
                              self.dirname_pattern.format(profile=newname.lower(),
                                                          target=newname.lower()))
                else:
                    os.rename('{0}/{1}_id'.format(self.dirname_pattern.format(), profile_name.lower()),
                              '{0}/{1}_id'.format(self.dirname_pattern.format(), newname.lower()))
                return profile_from_id
            # profile exists and profile id matches saved id
            return profile
        except (FileNotFoundError, ValueError):
            pass
        if profile is not None:
            self.save_profile_id(profile)
            return profile
        if profile_name_not_exists_err:
            raise profile_name_not_exists_err
        raise ProfileNotExistsException("Profile {0} does not exist.".format(profile_name))

    def download_profiles(self, profiles: Set[Profile],
                          profile_pic: bool = True, posts: bool = True,
                          tagged: bool = False,
                          igtv: bool = False,
                          highlights: bool = False,
                          stories: bool = False,
                          fast_update: bool = False,
                          post_filter: Optional[Callable[[Post], bool]] = None,
                          storyitem_filter: Optional[Callable[[Post], bool]] = None,
                          raise_errors: bool = False):
        """High-level method to download set of profiles.

        :param profiles: Set of profiles to download.
        :param profile_pic: not :option:`--no-profile-pic`.
        :param posts: not :option:`--no-posts`.
        :param tagged: :option:`--tagged`.
        :param igtv: :option:`--igtv`.
        :param highlights: :option:`--highlights`.
        :param stories: :option:`--stories`.
        :param fast_update: :option:`--fast-update`.
        :param post_filter: :option:`--post-filter`.
        :param storyitem_filter: :option:`--post-filter`.
        :param raise_errors:
           Whether :exc:`LoginRequiredException` and :exc:`PrivateProfileNotFollowedException` should be raised or
           catched and printed with :meth:`InstaloaderContext.error_catcher`.

        .. versionadded:: 4.1

        .. versionchanged:: 4.3
           Add `igtv` parameter.
        """

        @contextmanager
        def _error_raiser(_str):
            yield

        # error_handler type is Callable[[Optional[str]], ContextManager[None]] (not supported with Python 3.5.0..3.5.3)
        error_handler = _error_raiser if raise_errors else self.context.error_catcher

        for profile in profiles:
            with error_handler(profile.username):  # type: ignore # (ignore type for Python 3.5 support)
                profile_name = profile.username

                # Download profile picture
                if profile_pic:
                    with self.context.error_catcher('Download profile picture of {}'.format(profile_name)):
                        self.download_profilepic(profile)

                # Save metadata as JSON if desired.
                if self.save_metadata:
                    json_filename = os.path.join(self.dirname_pattern.format(profile=profile_name,
                                                                             target=profile_name),
                                                 '{0}_{1}'.format(profile_name, profile.userid))
                    self.save_metadata_json(json_filename, profile)

                # Catch some errors
                if tagged or igtv or highlights or posts:
                    if (not self.context.is_logged_in and
                            profile.is_private):
                        raise LoginRequiredException("--login=USERNAME required.")
                    if (self.context.username != profile.username and
                            profile.is_private and
                            not profile.followed_by_viewer):
                        raise PrivateProfileNotFollowedException("Private but not followed.")

                # Download tagged, if requested
                if tagged:
                    with self.context.error_catcher('Download tagged of {}'.format(profile_name)):
                        self.download_tagged(profile, fast_update=fast_update, post_filter=post_filter)

                # Download IGTV, if requested
                if igtv:
                    with self.context.error_catcher('Download IGTV of {}'.format(profile_name)):
                        self.download_igtv(profile, fast_update=fast_update, post_filter=post_filter)

                # Download highlights, if requested
                if highlights:
                    with self.context.error_catcher('Download highlights of {}'.format(profile_name)):
                        self.download_highlights(profile, fast_update=fast_update, storyitem_filter=storyitem_filter)

                # Iterate over pictures and download them
                if posts:
                    self.context.log("Retrieving posts from profile {}.".format(profile_name))
                    self.posts_download_loop(profile.get_posts(), profile_name, fast_update, post_filter,
                                             total_count=profile.mediacount, owner_profile=profile)

        if stories and profiles:
            with self.context.error_catcher("Download stories"):
                self.context.log("Downloading stories")
                self.download_stories(userids=list(profiles), fast_update=fast_update, filename_target=None,
                                      storyitem_filter=storyitem_filter)

    def download_profile(self, profile_name: Union[str, Profile],
                         profile_pic: bool = True, profile_pic_only: bool = False,
                         fast_update: bool = False,
                         download_stories: bool = False, download_stories_only: bool = False,
                         download_tagged: bool = False, download_tagged_only: bool = False,
                         post_filter: Optional[Callable[[Post], bool]] = None,
                         storyitem_filter: Optional[Callable[[StoryItem], bool]] = None) -> None:
        """Download one profile

        .. deprecated:: 4.1
           Use :meth:`Instaloader.download_profiles`.
        """

        # Get profile main page json
        # check if profile does exist or name has changed since last download
        # and update name and json data if necessary
        if isinstance(profile_name, str):
            profile = self.check_profile_id(profile_name.lower())
        else:
            profile = profile_name

        profile_name = profile.username

        # Save metadata as JSON if desired.
        if self.save_metadata is not False:
            json_filename = '{0}/{1}_{2}'.format(self.dirname_pattern.format(profile=profile_name, target=profile_name),
                                                 profile_name, profile.userid)
            self.save_metadata_json(json_filename, profile)

        if self.context.is_logged_in and profile.has_blocked_viewer and not profile.is_private:
            # raising ProfileNotExistsException invokes "trying again anonymously" logic
            raise ProfileNotExistsException("Profile {} has blocked you".format(profile_name))

        # Download profile picture
        if profile_pic or profile_pic_only:
            with self.context.error_catcher('Download profile picture of {}'.format(profile_name)):
                self.download_profilepic(profile)
        if profile_pic_only:
            return

        # Catch some errors
        if profile.is_private:
            if not self.context.is_logged_in:
                raise LoginRequiredException("profile %s requires login" % profile_name)
            if not profile.followed_by_viewer and \
                    self.context.username != profile.username:
                raise PrivateProfileNotFollowedException("Profile %s: private but not followed." % profile_name)
        else:
            if self.context.is_logged_in and not (download_stories or download_stories_only):
                self.context.log("profile %s could also be downloaded anonymously." % profile_name)

        # Download stories, if requested
        if download_stories or download_stories_only:
            if profile.has_viewable_story:
                with self.context.error_catcher("Download stories of {}".format(profile_name)):
                    self.download_stories(userids=[profile.userid], filename_target=profile_name,
                                          fast_update=fast_update, storyitem_filter=storyitem_filter)
            else:
                self.context.log("{} does not have any stories.".format(profile_name))
        if download_stories_only:
            return

        # Download tagged, if requested
        if download_tagged or download_tagged_only:
            with self.context.error_catcher('Download tagged of {}'.format(profile_name)):
                self.download_tagged(profile, fast_update=fast_update, post_filter=post_filter)
        if download_tagged_only:
            return

        # Iterate over pictures and download them
        self.context.log("Retrieving posts from profile {}.".format(profile_name))
        self.posts_download_loop(profile.get_posts(), profile_name, fast_update, post_filter,
                                 total_count=profile.mediacount, owner_profile=profile)

    def interactive_login(self, username: str) -> None:
        """Logs in and internally stores session, asking user for password interactively.

        :raises LoginRequiredException: when in quiet mode.
        :raises InvalidArgumentException: If the provided username does not exist.
        :raises ConnectionException: If connection to Instagram failed."""
        if self.context.quiet:
            raise LoginRequiredException("Quiet mode requires given password or valid session file.")
        try:
            password = None
            while password is None:
                password = getpass.getpass(prompt="Enter Instagram password for %s: " % username)
                try:
                    self.login(username, password)
                except BadCredentialsException as err:
                    print(err, file=sys.stderr)
                    password = None
        except TwoFactorAuthRequiredException:
            while True:
                try:
                    code = input("Enter 2FA verification code: ")
                    self.two_factor_login(code)
                    break
                except BadCredentialsException:
                    pass<|MERGE_RESOLUTION|>--- conflicted
+++ resolved
@@ -590,7 +590,6 @@
                             start=self.slide_start % post.mediacount + 1
                         )
                 ):
-<<<<<<< HEAD
                     for edge_number, sidecar_node in enumerate(
                             post.get_sidecar_nodes(self.slide_start, self.slide_end),
                             start=self.slide_start % post.mediacount + 1
@@ -600,35 +599,18 @@
                             suffix = None
                         if self.download_pictures and (not sidecar_node.is_video or self.download_video_thumbnails):
                             # pylint:disable=cell-var-from-loop
-                            filename = self.__prepare_filename(filename_template, lambda: sidecar_node.display_url)
+                            sidecar_filename = self.__prepare_filename(filename_template, lambda: sidecar_node.display_url)
                             # Download sidecar picture or video thumbnail (--no-pictures implies --no-video-thumbnails)
-                            downloaded &= self.download_pic(filename=filename, url=sidecar_node.display_url,
+                            downloaded &= self.download_pic(filename=sidecar_filename, url=sidecar_node.display_url,
                                                             mtime=post.date_local, filename_suffix=suffix)
                         if sidecar_node.is_video and self.download_videos:
                             # pylint:disable=cell-var-from-loop
-                            filename = self.__prepare_filename(filename_template, lambda: sidecar_node.video_url)
+                            sidecar_filename = self.__prepare_filename(filename_template, lambda: sidecar_node.video_url)
                             # Download sidecar video if desired
-                            downloaded &= self.download_pic(filename=filename, url=sidecar_node.video_url,
+                            downloaded &= self.download_pic(filename=sidecar_filename, url=sidecar_node.video_url,
                                                             mtime=post.date_local, filename_suffix=suffix)
                 else:
                     downloaded = False
-=======
-                    suffix = str(edge_number)  # type: Optional[str]
-                    if '{filename}' in self.filename_pattern:
-                        suffix = None
-                    if self.download_pictures and (not sidecar_node.is_video or self.download_video_thumbnails):
-                        # pylint:disable=cell-var-from-loop
-                        sidecar_filename = self.__prepare_filename(filename_template, lambda: sidecar_node.display_url)
-                        # Download sidecar picture or video thumbnail (--no-pictures implies --no-video-thumbnails)
-                        downloaded &= self.download_pic(filename=sidecar_filename, url=sidecar_node.display_url,
-                                                        mtime=post.date_local, filename_suffix=suffix)
-                    if sidecar_node.is_video and self.download_videos:
-                        # pylint:disable=cell-var-from-loop
-                        sidecar_filename = self.__prepare_filename(filename_template, lambda: sidecar_node.video_url)
-                        # Download sidecar video if desired
-                        downloaded &= self.download_pic(filename=sidecar_filename, url=sidecar_node.video_url,
-                                                        mtime=post.date_local, filename_suffix=suffix)
->>>>>>> 0f11ef1b
         elif post.typename == 'GraphImage':
             # Download picture
             if self.download_pictures:
