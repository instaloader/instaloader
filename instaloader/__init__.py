--- conflicted
+++ resolved
@@ -1,11 +1,7 @@
 """Download pictures (or videos) along with their captions and other metadata from Instagram."""
 
 
-<<<<<<< HEAD
-__version__ = '4.13.2'
-=======
 __version__ = '4.14'
->>>>>>> 347f01b7
 
 
 try:
