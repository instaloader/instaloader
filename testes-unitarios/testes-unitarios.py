from instaloader.structures import Post
from instaloader import instaloadercontext
from instaloader.exceptions import InvalidArgumentException

import unittest

"""
Para executar esse teste, faz-se necessario estar no diretorio instaloader-tests e executar o comando:

python3 -m testes-unitarios.testes-unitarios
"""



from instaloader.instaloadercontext import InstaloaderContext
from instaloader.instaloader import Instaloader
from instaloader.structures import Post, Profile



import datetime




class MockTestsPost:
    def __init__(self) -> None:
        self.instaLoader = Instaloader()
        self.user = 'ufsoficial'
        self.timestamp = 1687140049
        
        # self.__initializeInstaloader()

    def __initializeInstaloader(self) -> None:
        # self.instaLoader.login(self.user, '')
        post = Post.from_shortcode(self.instaLoader.context, 'Cs894TXOetY')
        profile = Profile.from_username(self.instaLoader.context, self.user )

        post2 = Post(self.instaLoader.context, self.mockpost)
        # print(profile, post2)
        # print('aqui', post.shortcode)
        # print('title', post2.title)
        print('post')
        print( post2.title)
    
    def util_datetime(self):
        return datetime.datetime.fromtimestamp(self.timestamp)
    
    @property
    def mockpost(self):
        return  {   
                'owner': 'gabriel', 
                'shortcode': 'shortcode123', #Cs894TXOetY
                'code': 'shortcode123',
                'id': '1234', 
                'title': 'post da ufs', 
                'date': self.timestamp, 
                'taken_at_timestamp': self.timestamp
                }
    





class TestesUnitarios(unittest.TestCase):

<<<<<<< HEAD
    def test_has_rigth_amount_valid_graphql_types(self):
        len_graphql_types_subject = len(Post.supported_graphql_types())

        self.assertEqual(len_graphql_types_subject, 3)
    
    def test_has_all_valid_graphql_types(self):
        expected_graphql_types = ["GraphImage", "GraphVideo", "GraphSidecar"]
        graphql_types = Post.supported_graphql_types()  
        
        has_all_graphql_types = all(
            graphql_type in expected_graphql_types
                for graphql_type in graphql_types)

        self.assertTrue(has_all_graphql_types)
    
    def test_has_valid_user_agent(self):
        expected_user_agent = 'Mozilla/5.0 (X11; Linux x86_64) AppleWebKit/537.36 ' \
           '(KHTML, like Gecko) Chrome/92.0.4515.131 Safari/537.36'
        
        user_agent_subject = instaloadercontext.default_user_agent()

        self.assertEqual(user_agent_subject, expected_user_agent)
    
    def test_too_long_media_id_should_raise_invalid_argument_exception(self):
        invalid_media_id = 10 ** 100

        self.assertRaises(InvalidArgumentException, lambda: Post.mediaid_to_shortcode(invalid_media_id))
    
    def test_negative_media_id_should_raise_invalid_argument_exception(self):
        invalid_media_id = -1

        self.assertRaises(OverflowError, lambda: Post.mediaid_to_shortcode(invalid_media_id))
    
    def test_valid_mediaid_to_shortcode(self):
        result = Post.mediaid_to_shortcode(1)

        self.assertEqual(result, 'B')
    
    def test_too_long_shortcode_should_raise_invalid_argument_exception(self):
        invalid_shortcode = "XXXXXXXXXXXX"

        self.assertRaises(InvalidArgumentException, lambda: Post.shortcode_to_mediaid(invalid_shortcode))

    def test_valid_shortcode_to_mediaid(self):
        result = Post.shortcode_to_mediaid("X")

        self.assertEqual(result, 23)
=======
    data_tests = MockTestsPost()
    mockpost = data_tests.mockpost
    timestamp = data_tests.timestamp
    context = data_tests.instaLoader.context

    def test_local_date_with_date_key(self):
        print('test_local_date_with_date_key')
        from_timestamp = self.data_tests.util_datetime().astimezone()

        post = Post(self.context, self.mockpost)

        self.assertEqual(post.date_local, from_timestamp)
    
    def test_local_date_without_date_key(self):
        print('test_local_date_without_date_key')
        copy_date = self.mockpost.copy()
        del copy_date['date']

        from_timestamp = self.data_tests.util_datetime().astimezone()

        post = Post(self.context, self.mockpost)

        self.assertEqual(post.date_local, from_timestamp)
    
    def test_with_title_post(self):
        print('test_with_title_post')
        title = 'post da ufs'

        post = Post(self.context,  self.mockpost)
        
        self.assertEqual(post.title, title)
    

    def test_without_title_post(self):
        print('test_without_title_post')
        title = None
        copymock = self.mockpost.copy()

        del copymock['title']
        post = Post(self.context, copymock)
        post._full_metadata_dict = {'teste': 'title'}

        self.assertEqual( post.title, title)


    def test_media_id(self):
        print('test_media_id')
        mediaid = 1234
        post = Post(self.context,  self.mockpost)

        self.assertEqual(mediaid, post.mediaid)
    
    

    def test_shortcode_with_shortcode_key(self):
        print('test_shortcode_with_shortcode_key')
        shortcode = 'shortcode123'
        post = Post(self.context, self.mockpost)

        self.assertEqual(post.shortcode, shortcode)
    
    def test_shortcode_without_shortcode_key(self):
        print('test_shortcode_without_shortcode_key')
        shortcode = 'shortcode123'

        copymock = self.mockpost.copy()
        del copymock['shortcode']

        post = Post(self.context, copymock)

        self.assertEqual(post.shortcode, shortcode)

   
>>>>>>> 5842ed08

if __name__ == '__main__':

    unittest.main()<|MERGE_RESOLUTION|>--- conflicted
+++ resolved
@@ -1,8 +1,15 @@
+import unittest
+import datetime
+
 from instaloader.structures import Post
 from instaloader import instaloadercontext
 from instaloader.exceptions import InvalidArgumentException
 
-import unittest
+from instaloader.instaloadercontext import InstaloaderContext
+from instaloader.instaloader import Instaloader
+from instaloader.structures import Post, Profile
+
+
 
 """
 Para executar esse teste, faz-se necessario estar no diretorio instaloader-tests e executar o comando:
@@ -12,13 +19,10 @@
 
 
 
-from instaloader.instaloadercontext import InstaloaderContext
-from instaloader.instaloader import Instaloader
-from instaloader.structures import Post, Profile
 
 
 
-import datetime
+
 
 
 
@@ -65,7 +69,11 @@
 
 class TestesUnitarios(unittest.TestCase):
 
-<<<<<<< HEAD
+    data_tests = MockTestsPost()
+    mockpost = data_tests.mockpost
+    timestamp = data_tests.timestamp
+    context = data_tests.instaLoader.context
+
     def test_has_rigth_amount_valid_graphql_types(self):
         len_graphql_types_subject = len(Post.supported_graphql_types())
 
@@ -113,11 +121,9 @@
         result = Post.shortcode_to_mediaid("X")
 
         self.assertEqual(result, 23)
-=======
-    data_tests = MockTestsPost()
-    mockpost = data_tests.mockpost
-    timestamp = data_tests.timestamp
-    context = data_tests.instaLoader.context
+    
+
+    # /////// Tests dinamics properties
 
     def test_local_date_with_date_key(self):
         print('test_local_date_with_date_key')
@@ -187,7 +193,6 @@
         self.assertEqual(post.shortcode, shortcode)
 
    
->>>>>>> 5842ed08
 
 if __name__ == '__main__':
 
