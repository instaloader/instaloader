import os
import getpass
import unittest
<<<<<<< HEAD
from unittest.mock import patch

from instaloader import instaloader
USUARIO_TESTE = 'kaell_andrade'
WINDOS = 'Windows'
UNIX = 'Unix'

class TestesUnitarios(unittest.TestCase):

    @patch('platform.system')
    def test_windows_localappdata_get_config_dir(self, mock_system):
        mock_system.return_value = WINDOS
        os.environ["LOCALAPPDATA"] = "C:\\Users\\{}\\AppData\\Local".format(USUARIO_TESTE)
        expected_dir = os.path.normpath("C:\\Users\\{}\\AppData\Local/Instaloader".format(USUARIO_TESTE))
        self.assertEqual(instaloader._get_config_dir(), expected_dir)

    
    @patch('platform.system')
    def test_unix_get_config_dir(self, mock_system):
        mock_system.return_value = UNIX
        os.environ["XDG_CONFIG_HOME"] = "/home/{}/.config".format(USUARIO_TESTE)
        expected_dir = "/home/{}/.config/instaloader".format(USUARIO_TESTE)
        self.assertEqual(instaloader._get_config_dir(), expected_dir)
    
    @patch('platform.system')
    def test_windows_get_default_session_filename(self, mock_system):
        mock_system.return_value = WINDOS
        os.environ["LOCALAPPDATA"] = "C:\\Users\\testuser\\AppData\\Local"
        expected_filename = "C:\\Users\\testuser\\AppData\\Local/Instaloader/session-{}".format(USUARIO_TESTE)
        self.assertEqual(instaloader.get_default_session_filename(USUARIO_TESTE), expected_filename)

    @patch('platform.system')
    def test_unix_get_default_session_filename(self, mock_system):
        mock_system.return_value = UNIX
        os.environ["XDG_CONFIG_HOME"] = "/home/testuser/.config"
        expected_filename = "/home/testuser/.config/instaloader/session-{}".format(USUARIO_TESTE)
        self.assertEqual(instaloader.get_default_session_filename(USUARIO_TESTE), expected_filename)
=======
import datetime

from instaloader.structures import Post
from instaloader import instaloadercontext
from instaloader.exceptions import InvalidArgumentException

from instaloader.instaloadercontext import InstaloaderContext
from instaloader.instaloader import Instaloader
from instaloader.structures import Post, Profile



"""
Para executar esse teste, faz-se necessario estar no diretorio instaloader-tests e executar o comando:

python3 -m testes-unitarios.testes-unitarios
"""











class MockTestsPost:
    def __init__(self) -> None:
        self.instaLoader = Instaloader()
        self.user = 'ufsoficial'
        self.timestamp = 1687140049
        
        # self.__initializeInstaloader()

    def __initializeInstaloader(self) -> None:
        # self.instaLoader.login(self.user, '')
        post = Post.from_shortcode(self.instaLoader.context, 'Cs894TXOetY')
        profile = Profile.from_username(self.instaLoader.context, self.user )

        post2 = Post(self.instaLoader.context, self.mockpost)
        # print(profile, post2)
        # print('aqui', post.shortcode)
        # print('title', post2.title)
        print('post')
        print( post2.title)
    
    def util_datetime(self):
        return datetime.datetime.fromtimestamp(self.timestamp)
    
    @property
    def mockpost(self):
        return  {   
                'owner': 'gabriel', 
                'shortcode': 'shortcode123', #Cs894TXOetY
                'code': 'shortcode123',
                'id': '1234', 
                'title': 'post da ufs', 
                'date': self.timestamp, 
                'taken_at_timestamp': self.timestamp
                }
    





class TestesUnitarios(unittest.TestCase):

    data_tests = MockTestsPost()
    mockpost = data_tests.mockpost
    timestamp = data_tests.timestamp
    context = data_tests.instaLoader.context

    def test_has_rigth_amount_valid_graphql_types(self):
        len_graphql_types_subject = len(Post.supported_graphql_types())

        self.assertEqual(len_graphql_types_subject, 3)
    
    def test_has_all_valid_graphql_types(self):
        expected_graphql_types = ["GraphImage", "GraphVideo", "GraphSidecar"]
        graphql_types = Post.supported_graphql_types()  
        
        has_all_graphql_types = all(
            graphql_type in expected_graphql_types
                for graphql_type in graphql_types)

        self.assertTrue(has_all_graphql_types)
    
    def test_has_valid_user_agent(self):
        expected_user_agent = 'Mozilla/5.0 (X11; Linux x86_64) AppleWebKit/537.36 ' \
           '(KHTML, like Gecko) Chrome/92.0.4515.131 Safari/537.36'
        
        user_agent_subject = instaloadercontext.default_user_agent()

        self.assertEqual(user_agent_subject, expected_user_agent)
    
    def test_too_long_media_id_should_raise_invalid_argument_exception(self):
        invalid_media_id = 10 ** 100

        self.assertRaises(InvalidArgumentException, lambda: Post.mediaid_to_shortcode(invalid_media_id))
    
    def test_negative_media_id_should_raise_invalid_argument_exception(self):
        invalid_media_id = -1

        self.assertRaises(OverflowError, lambda: Post.mediaid_to_shortcode(invalid_media_id))
    
    def test_valid_mediaid_to_shortcode(self):
        result = Post.mediaid_to_shortcode(1)

        self.assertEqual(result, 'B')
    
    def test_too_long_shortcode_should_raise_invalid_argument_exception(self):
        invalid_shortcode = "XXXXXXXXXXXX"

        self.assertRaises(InvalidArgumentException, lambda: Post.shortcode_to_mediaid(invalid_shortcode))

    def test_valid_shortcode_to_mediaid(self):
        result = Post.shortcode_to_mediaid("X")

        self.assertEqual(result, 23)
    

    # /////// Tests dinamics properties

    def test_local_date_with_date_key(self):
        print('test_local_date_with_date_key')
        from_timestamp = self.data_tests.util_datetime().astimezone()

        post = Post(self.context, self.mockpost)

        self.assertEqual(post.date_local, from_timestamp)
    
    def test_local_date_without_date_key(self):
        print('test_local_date_without_date_key')
        copy_date = self.mockpost.copy()
        del copy_date['date']

        from_timestamp = self.data_tests.util_datetime().astimezone()

        post = Post(self.context, self.mockpost)

        self.assertEqual(post.date_local, from_timestamp)
    
    def test_with_title_post(self):
        print('test_with_title_post')
        title = 'post da ufs'

        post = Post(self.context,  self.mockpost)
        
        self.assertEqual(post.title, title)
    

    def test_without_title_post(self):
        print('test_without_title_post')
        title = None
        copymock = self.mockpost.copy()

        del copymock['title']
        post = Post(self.context, copymock)
        post._full_metadata_dict = {'teste': 'title'}

        self.assertEqual( post.title, title)


    def test_media_id(self):
        print('test_media_id')
        mediaid = 1234
        post = Post(self.context,  self.mockpost)

        self.assertEqual(mediaid, post.mediaid)
    
    

    def test_shortcode_with_shortcode_key(self):
        print('test_shortcode_with_shortcode_key')
        shortcode = 'shortcode123'
        post = Post(self.context, self.mockpost)

        self.assertEqual(post.shortcode, shortcode)
    
    def test_shortcode_without_shortcode_key(self):
        print('test_shortcode_without_shortcode_key')
        shortcode = 'shortcode123'

        copymock = self.mockpost.copy()
        del copymock['shortcode']

        post = Post(self.context, copymock)

        self.assertEqual(post.shortcode, shortcode)

   
>>>>>>> a1884b61

if __name__ == '__main__':

    unittest.main()<|MERGE_RESOLUTION|>--- conflicted
+++ resolved
@@ -1,7 +1,7 @@
 import os
-import getpass
 import unittest
-<<<<<<< HEAD
+import datetime
+
 from unittest.mock import patch
 
 from instaloader import instaloader
@@ -9,38 +9,8 @@
 WINDOS = 'Windows'
 UNIX = 'Unix'
 
-class TestesUnitarios(unittest.TestCase):
-
-    @patch('platform.system')
-    def test_windows_localappdata_get_config_dir(self, mock_system):
-        mock_system.return_value = WINDOS
-        os.environ["LOCALAPPDATA"] = "C:\\Users\\{}\\AppData\\Local".format(USUARIO_TESTE)
-        expected_dir = os.path.normpath("C:\\Users\\{}\\AppData\Local/Instaloader".format(USUARIO_TESTE))
-        self.assertEqual(instaloader._get_config_dir(), expected_dir)
-
-    
-    @patch('platform.system')
-    def test_unix_get_config_dir(self, mock_system):
-        mock_system.return_value = UNIX
-        os.environ["XDG_CONFIG_HOME"] = "/home/{}/.config".format(USUARIO_TESTE)
-        expected_dir = "/home/{}/.config/instaloader".format(USUARIO_TESTE)
-        self.assertEqual(instaloader._get_config_dir(), expected_dir)
-    
-    @patch('platform.system')
-    def test_windows_get_default_session_filename(self, mock_system):
-        mock_system.return_value = WINDOS
-        os.environ["LOCALAPPDATA"] = "C:\\Users\\testuser\\AppData\\Local"
-        expected_filename = "C:\\Users\\testuser\\AppData\\Local/Instaloader/session-{}".format(USUARIO_TESTE)
-        self.assertEqual(instaloader.get_default_session_filename(USUARIO_TESTE), expected_filename)
-
-    @patch('platform.system')
-    def test_unix_get_default_session_filename(self, mock_system):
-        mock_system.return_value = UNIX
-        os.environ["XDG_CONFIG_HOME"] = "/home/testuser/.config"
-        expected_filename = "/home/testuser/.config/instaloader/session-{}".format(USUARIO_TESTE)
-        self.assertEqual(instaloader.get_default_session_filename(USUARIO_TESTE), expected_filename)
-=======
-import datetime
+
+
 
 from instaloader.structures import Post
 from instaloader import instaloadercontext
@@ -57,14 +27,6 @@
 
 python3 -m testes-unitarios.testes-unitarios
 """
-
-
-
-
-
-
-
-
 
 
 
@@ -115,6 +77,35 @@
     timestamp = data_tests.timestamp
     context = data_tests.instaLoader.context
 
+    @patch('platform.system')
+    def test_windows_localappdata_get_config_dir(self, mock_system):
+        mock_system.return_value = WINDOS
+        os.environ["LOCALAPPDATA"] = "C:\\Users\\{}\\AppData\\Local".format(USUARIO_TESTE)
+        expected_dir = os.path.normpath("C:\\Users\\{}\\AppData\Local/Instaloader".format(USUARIO_TESTE))
+        self.assertEqual(instaloader._get_config_dir(), expected_dir)
+
+    
+    @patch('platform.system')
+    def test_unix_get_config_dir(self, mock_system):
+        mock_system.return_value = UNIX
+        os.environ["XDG_CONFIG_HOME"] = "/home/{}/.config".format(USUARIO_TESTE)
+        expected_dir = "/home/{}/.config/instaloader".format(USUARIO_TESTE)
+        self.assertEqual(instaloader._get_config_dir(), expected_dir)
+    
+    @patch('platform.system')
+    def test_windows_get_default_session_filename(self, mock_system):
+        mock_system.return_value = WINDOS
+        os.environ["LOCALAPPDATA"] = "C:\\Users\\testuser\\AppData\\Local"
+        expected_filename = "C:\\Users\\testuser\\AppData\\Local/Instaloader/session-{}".format(USUARIO_TESTE)
+        self.assertEqual(instaloader.get_default_session_filename(USUARIO_TESTE), expected_filename)
+
+    @patch('platform.system')
+    def test_unix_get_default_session_filename(self, mock_system):
+        mock_system.return_value = UNIX
+        os.environ["XDG_CONFIG_HOME"] = "/home/testuser/.config"
+        expected_filename = "/home/testuser/.config/instaloader/session-{}".format(USUARIO_TESTE)
+        self.assertEqual(instaloader.get_default_session_filename(USUARIO_TESTE), expected_filename)
+
     def test_has_rigth_amount_valid_graphql_types(self):
         len_graphql_types_subject = len(Post.supported_graphql_types())
 
@@ -234,7 +225,6 @@
         self.assertEqual(post.shortcode, shortcode)
 
    
->>>>>>> a1884b61
 
 if __name__ == '__main__':
 
