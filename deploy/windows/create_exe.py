--- conflicted
+++ resolved
@@ -44,13 +44,8 @@
     f.writelines(lines)
 
 # install dependencies and invoke PyInstaller
-<<<<<<< HEAD
 commands = ["pip install pipenv==2021.5.29",
-            "pipenv sync --dev",
-=======
-commands = ["pip install pipenv==2020.11.15",
             f"pipenv --python {sys.version_info.major}.{sys.version_info.minor} sync --dev",
->>>>>>> 470fc0d9
             "pipenv run pyinstaller --log-level=DEBUG instaloader.spec"]
 
 for command in commands:
